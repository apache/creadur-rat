--- conflicted
+++ resolved
@@ -403,18 +403,10 @@
                 }
 
                 URL url = Report.class.getClassLoader().getResource(String.format("org/apache/rat/%s.xsl", style[0]));
-<<<<<<< HEAD
+
                 IOSupplier<InputStream> ioSupplier = (url == null) ?
                         () -> Files.newInputStream(Paths.get(style[0])) :
                         url::openStream;
-
-=======
-                if (url == null) {
-                    ioSupplier = () -> Files.newInputStream(Paths.get(style[0]));
-                } else {
-                    ioSupplier = url::openStream;
-                }
->>>>>>> a0594572
                 configuration.setStyleSheet(ioSupplier);
             }
         }
@@ -468,7 +460,6 @@
     }
 
     static Options buildOptions() {
-<<<<<<< HEAD
         return new Options()
                 .addOption(ARCHIVE)
                 .addOption(DRY_RUN)
@@ -488,87 +479,6 @@
                 .addOption(LOG_LEVEL)
                 .addOptionGroup(new OptionGroup()
                         .addOption(XML).addOption(STYLESHEET_CLI));
-=======
-        String licFilterValues = Arrays.stream(LicenseFilter.values()).map(LicenseFilter::name).collect(Collectors.joining(", "));
-
-        Options opts = new Options()
-        .addOption(Option.builder().longOpt(DRY_RUN)
-                .desc("If set do not update the files but generate the reports.")
-                .build())
-        .addOption(
-                Option.builder().hasArg(true).longOpt(LIST_FAMILIES)
-                .desc("List the defined license families (default is none). Valid options are: "+licFilterValues+".")
-                .build())
-        .addOption(
-                Option.builder().hasArg(true).longOpt(LIST_LICENSES)
-                .desc("List the defined licenses (default is none). Valid options are: "+licFilterValues+".")
-                .build())
-
-        .addOption(new Option(HELP, "help", false, "Print help for the RAT command line interface and exit."));
-
-        Option out = new Option("o", "out", true,
-                "Define the output file where to write a report to (default is System.out).");
-        opts.addOption(out);
-
-        String defaultHandlingText = " By default all approved default licenses are used";
-        Option noDefaults = new Option(null, NO_DEFAULTS, false, "Ignore default configuration." + defaultHandlingText);
-        opts.addOption(noDefaults);
-
-        opts.addOption(null, LICENSES, true, "File names or URLs for license definitions");
-        opts.addOption(null, SCAN_HIDDEN_DIRECTORIES, false, "Scan hidden directories");
-
-        OptionGroup addLicenseGroup = new OptionGroup();
-        // RAT-85/RAT-203: Deprecated! added only for convenience and for backwards
-        // compatibility
-        Option addLicence = new Option(ADD_OLD, false, "(deprecated) Add the default license header to any file with an unknown license.  Use '-A' or ---addLicense instead.");
-        addLicenseGroup.addOption(addLicence);
-        Option addLicense = new Option(ADD, "addLicense", false, "Add the default license header to any file with an unknown license that is not in the exclusion list. "
-                + "By default new files will be created with the license header, "
-                + "to force the modification of existing files use the --force option.");
-        addLicenseGroup.addOption(addLicense);
-        opts.addOptionGroup(addLicenseGroup);
-
-        Option write = new Option(FORCE, "force", false,
-                "Forces any changes in files to be written directly to the source files (i.e. new files are not created).");
-        opts.addOption(write);
-
-        Option copyright = new Option(COPYRIGHT, "copyright", true,
-                "The copyright message to use in the license headers, usually in the form of \"Copyright 2008 Foo\"");
-        opts.addOption(copyright);
-
-        final Option exclude = Option.builder(EXCLUDE_CLI).argName("expression").longOpt("exclude").hasArgs()
-                .desc("Excludes files matching wildcard <expression>. "
-                        + "Note that --dir is required when using this parameter. " + "Allows multiple arguments.")
-                .build();
-        opts.addOption(exclude);
-
-        final Option excludeFile = Option.builder(EXCLUDE_FILE_CLI).argName("fileName").longOpt("exclude-file")
-                .hasArgs().desc("Excludes files matching regular expression in <file> "
-                        + "Note that --dir is required when using this parameter. ")
-                .build();
-        opts.addOption(excludeFile);
-
-        Option dir = new Option("d", "dir", false, "Used to indicate source when using --exclude");
-        opts.addOption(dir);
-
-        opts.addOption( Option.builder().argName("level").longOpt(LOG_LEVEL)
-                .hasArgs().desc("sets the log level.  Valid options are: DEBUG, INFO, WARN, ERROR, OFF")
-                .build() );
-        
-        OptionGroup outputType = new OptionGroup();
-
-        Option xml = new Option(XML, "xml", false, "Output the report in raw XML format.  Not compatible with -s");
-        outputType.addOption(xml);
-
-        Option xslt = new Option(STYLESHEET_CLI, "stylesheet", true,
-                "XSLT stylesheet to use when creating the report.  Not compatible with -x.  Either an external xsl file may be specified or one of the internal named sheets: plain-rat (default), missing-headers, or unapproved-licenses");
-        outputType.addOption(xslt);
-        opts.addOptionGroup(outputType);
-        
-        
-
-        return opts;
->>>>>>> a0594572
     }
 
     private static void printUsage(Options opts) {
