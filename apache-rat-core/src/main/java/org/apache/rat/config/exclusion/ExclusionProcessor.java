--- conflicted
+++ resolved
@@ -209,14 +209,6 @@
     private List<MatcherSet> extractFileProcessors(final DocumentName basedir) {
         final List<MatcherSet> fileProcessorList = new ArrayList<>();
         for (StandardCollection sc : fileProcessors) {
-<<<<<<< HEAD
-            ExtendedIterator<List<MatcherSet>> iter =  sc.fileProcessorBuilder().map(builder -> builder.build(basedir));
-            if (iter.hasNext()) {
-                iter.forEachRemaining(fileProcessorList::addAll);
-            } else {
-                DefaultLog.getInstance().debug(String.format("%s does not have a fileProcessor.", sc));
-            }
-=======
             final Set<String> names = new HashSet<>();
             sc.fileProcessor().map(fp -> fp.apply(basedir)).forEachRemaining(n -> n.forEach(names::add));
             MatcherSet.Builder builder = new MatcherSet.Builder();
@@ -226,7 +218,6 @@
             builder.addIncluded(basedir.resolve(sc.name()), notMatching);
             builder.addExcluded(basedir.resolve(sc.name()), matching);
             fileProcessorList.add(builder.build());
->>>>>>> e7397ffe
         }
         return fileProcessorList;
     }
@@ -242,10 +233,7 @@
         return ExclusionUtils.qualifyPattern(documentName,
                         ExclusionUtils.convertSeparator(pattern, "/", documentName.getDirectorySeparator()));
     }
-<<<<<<< HEAD
-=======
-
->>>>>>> e7397ffe
+
     /**
      * Extracts {@link #includedPatterns} and {@link #excludedPatterns} into the specified matcherBuilder.
      * @param nameBuilder The name builder for the pattern. File names are resolved against the generated name.
@@ -303,7 +291,6 @@
                 .map(StandardCollection::staticDocumentNameMatcher)
                 .filter(Objects::nonNull)
                 .forEachRemaining(matcherBuilder::addIncluded);
-<<<<<<< HEAD
 
         ExtendedIterator.create(excludedCollections.iterator())
                 .map(StandardCollection::staticDocumentNameMatcher)
@@ -311,15 +298,6 @@
                 .forEachRemaining(matcherBuilder::addExcluded);
     }
 
-=======
-
-        ExtendedIterator.create(excludedCollections.iterator())
-                .map(StandardCollection::staticDocumentNameMatcher)
-                .filter(Objects::nonNull)
-                .forEachRemaining(matcherBuilder::addExcluded);
-    }
-
->>>>>>> e7397ffe
     /**
      * Extracts {@link #includedPaths} and {@link #excludedPaths} patterns into the specified matcherBuilder.
      * @param matcherBuilder the MatcherSet.Builder to add the collections to.
