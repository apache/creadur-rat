/*
 * Licensed to the Apache Software Foundation (ASF) under one
 * or more contributor license agreements.  See the NOTICE file
 * distributed with this work for additional information
 * regarding copyright ownership.  The ASF licenses this file
 * to you under the Apache License, Version 2.0 (the
 * "License"); you may not use this file except in compliance
 * with the License.  You may obtain a copy of the License at
 *
 *   http://www.apache.org/licenses/LICENSE-2.0
 *
 * Unless required by applicable law or agreed to in writing,
 * software distributed under the License is distributed on an
 * "AS IS" BASIS, WITHOUT WARRANTIES OR CONDITIONS OF ANY
 * KIND, either express or implied.  See the License for the
 * specific language governing permissions and limitations
 * under the License.
 */
package org.apache.rat.config.exclusion;

import java.util.ArrayList;
import java.util.HashSet;
import java.util.List;
import java.util.Objects;
import java.util.Set;
import java.util.TreeSet;
import java.util.stream.Collectors;

import org.apache.rat.document.DocumentName;
import org.apache.rat.document.DocumentNameMatcher;
import org.apache.rat.utils.DefaultLog;
import org.apache.rat.utils.ExtendedIterator;

import static java.lang.String.format;

/**
 * Processes the include and exclude patterns and applies the result against a base directory
 * to return an IReportable that contains all the reportable objects.
 */
public class ExclusionProcessor {
    /** Strings that identify the files/directories to exclude */
    private final Set<String> excludedPatterns;
    /** Path matchers that exclude files/directories */
    private final List<DocumentNameMatcher> excludedPaths;
    /** Strings that identify the files/directories to include (overrides exclude) */
    private final Set<String> includedPatterns;
    /** Path matchers that identify the files/directories to include (overrides exclude) */
    private final List<DocumentNameMatcher> includedPaths;
    /**
     * Collections of StandardCollections that have file processors that should be
     * used to add additional exclude files to the process
     */
    private final Set<StandardCollection> fileProcessors;
    /** Standard collections that contribute to the inclusion processing */
    private final Set<StandardCollection> includedCollections;
    /** Standard collections that contribute to the exclusion procession */
    private final Set<StandardCollection> excludedCollections;
    /** The last generated PathMatcher */
    private DocumentNameMatcher lastMatcher;
    /** The base dir for the last PathMatcher */
    private DocumentName lastMatcherBaseDir;

    /**
     * Constructs the processor.
     */
    public ExclusionProcessor() {
        excludedPatterns = new HashSet<>();
        excludedPaths = new ArrayList<>();
        includedPatterns = new HashSet<>();
        includedPaths = new ArrayList<>();
        fileProcessors = new HashSet<>();
        includedCollections = new HashSet<>();
        excludedCollections = new HashSet<>();
    }

    /** Reset the {@link #lastMatcher} and {@link #lastMatcherBaseDir} to start again */
    private void resetLastMatcher() {
        lastMatcher = null;
        lastMatcherBaseDir = null;
    }

    /**
     * Add the Iterable of strings to the collection of file/directory patters to ignore.
     * @param patterns the patterns to add
     * @return this
     */
    public ExclusionProcessor addIncludedPatterns(final Iterable<String> patterns) {
        DefaultLog.getInstance().info(format("Including patterns: %s", String.join(", ", patterns)));
        patterns.forEach(includedPatterns::add);
        resetLastMatcher();
        return this;
    }

    /**
     * Add a DocumentNameMatcher to the collection of file/directory patterns to ignore.
     * @param matcher the DocumentNameMatcher to add. Will be ignored if {@code null}.
     * @return this
     */
    public ExclusionProcessor addIncludedMatcher(final DocumentNameMatcher matcher) {
        if (matcher != null) {
            includedPaths.add(matcher);
            resetLastMatcher();
        }
        return this;
    }

    /**
     * Add the file processor from a StandardCollection.
     * @param collection the collection to add the processor from.
     * @return this
     */
    public ExclusionProcessor addFileProcessor(final StandardCollection collection) {
        if (collection != null) {
            DefaultLog.getInstance().info(format("Processing exclude file from %s.", collection));
            fileProcessors.add(collection);
            resetLastMatcher();
        }
        return this;
    }

    /**
     * Add the patterns from the StandardCollection as included patterns.
     * @param collection the standard collection to add the includes from.
     * @return this
     */
    public ExclusionProcessor addIncludedCollection(final StandardCollection collection) {
        if (collection != null) {
            DefaultLog.getInstance().info(format("Including %s collection.", collection));
            includedCollections.add(collection);
            resetLastMatcher();
        }
        return this;
    }

    /**
     * Add the patterns from collections of patterns as excluded patterns.
     * @param patterns the strings to that define patterns to be excluded from processing.
     * @return this
     */
    public ExclusionProcessor addExcludedPatterns(final Iterable<String> patterns) {
        DefaultLog.getInstance().info(format("Excluding patterns: %s", String.join(", ", patterns)));
        patterns.forEach(excludedPatterns::add);
        resetLastMatcher();
        return this;
    }

    /**
     * Add the DocumentNameMatcher as an excluded pattern.
     * @param matcher the DocumentNameMatcher to exclude.
     * @return this
     */
    public ExclusionProcessor addExcludedMatcher(final DocumentNameMatcher matcher) {
        if (matcher != null) {
            excludedPaths.add(matcher);
            resetLastMatcher();
        }
        return this;
    }

    /**
     * Excludes the files/directories specified by a StandardCollection.
     * @param collection the StandardCollection that identifies the files to exclude.
     * @return this
     */
    public ExclusionProcessor addExcludedCollection(final StandardCollection collection) {
        if (collection != null) {
            DefaultLog.getInstance().info(format("Excluding %s collection.", collection));
            excludedCollections.add(collection);
            resetLastMatcher();
        }
        return this;
    }

    /**
     * Creates a Document name matcher that will return {@code false} on any
     * document that is excluded.
     * @param basedir the base directory to make everything relative to.
     * @return A DocumentNameMatcher that will return {@code false} for any document that is to be excluded.
     */
    public DocumentNameMatcher getNameMatcher(final DocumentName basedir) {
        // if lastMatcher is not set or the basedir is not the same as the last one then
        // we have to regenerate the matching document. Otherwise we can just return the
        // lastMatcher since there is no change.
        if (lastMatcher == null || !basedir.equals(lastMatcherBaseDir)) {
            lastMatcherBaseDir = basedir;

            // add the file processors
            final List<MatcherSet> matchers = extractFileProcessors(basedir);
            final MatcherSet.Builder fromCommandLine = new MatcherSet.Builder();
            DocumentName.Builder nameBuilder = DocumentName.builder(basedir).setBaseName(basedir);
            extractPatterns(nameBuilder, fromCommandLine);
            extractCollectionPatterns(nameBuilder, fromCommandLine);
            extractCollectionMatchers(fromCommandLine);
            extractPaths(fromCommandLine);
            matchers.add(fromCommandLine.build());

            lastMatcher = MatcherSet.merge(matchers).createMatcher();
            DefaultLog.getInstance().debug(format("Created matcher set for %s%n%s", basedir.getName(),
                    lastMatcher));
        }
        return lastMatcher;
    }

    /**
     * Extracts the file processors from {@link #fileProcessors}.
     * @param basedir The directory to base the file processors on.
     * @return a list of MatcherSets that are created for each {@link #fileProcessors} entry.
     */
    private List<MatcherSet> extractFileProcessors(final DocumentName basedir) {
        final List<MatcherSet> fileProcessorList = new ArrayList<>();
        for (StandardCollection sc : fileProcessors) {
<<<<<<< HEAD
            ExtendedIterator<List<MatcherSet>> iter =  sc.fileProcessorBuilder().map(builder -> builder.build(basedir));
            if (iter.hasNext()) {
                iter.forEachRemaining(fileProcessorList::addAll);
            } else {
                DefaultLog.getInstance().debug(String.format("%s does not have a fileProcessor.", sc));
            }
=======
            final Set<String> names = new HashSet<>();
            sc.fileProcessor().map(fp -> fp.apply(basedir)).forEachRemaining(n -> n.forEach(names::add));
            MatcherSet.Builder builder = new MatcherSet.Builder();
            Set<String> matching = new HashSet<>();
            Set<String> notMatching = new HashSet<>();
            MatcherSet.Builder.segregateList(matching, notMatching, names);
            builder.addIncluded(basedir.resolve(sc.name()), notMatching);
            builder.addExcluded(basedir.resolve(sc.name()), matching);
            fileProcessorList.add(builder.build());
>>>>>>> cd9aeaf0
        }
        return fileProcessorList;
    }

    /**
     * Converts the pattern to use the directory separator specified by the document name and localises it for
     * exclusion processing.
     * @param documentName The document name to adjust the pattern against.
     * @param pattern the pattern.
     * @return the prepared pattern.
     */
    private String preparePattern(final DocumentName documentName, final String pattern) {
        return ExclusionUtils.qualifyPattern(documentName,
                        ExclusionUtils.convertSeparator(pattern, "/", documentName.getDirectorySeparator()));
    }
<<<<<<< HEAD
=======

>>>>>>> cd9aeaf0
    /**
     * Extracts {@link #includedPatterns} and {@link #excludedPatterns} into the specified matcherBuilder.
     * @param nameBuilder The name builder for the pattern. File names are resolved against the generated name.
     * @param matcherBuilder the MatcherSet.Builder to add the patterns to.
     */
    private void extractPatterns(final DocumentName.Builder nameBuilder, final MatcherSet.Builder matcherBuilder) {
        DocumentName name = nameBuilder.setName("Patterns").build();
        if (!excludedPatterns.isEmpty()) {
            matcherBuilder.addExcluded(name, excludedPatterns.stream()
                    .map(s -> preparePattern(name, s))
                    .collect(Collectors.toSet()));
        }
        if (!includedPatterns.isEmpty()) {
            matcherBuilder.addIncluded(name, includedPatterns.stream()
                    .map(s -> preparePattern(name, s)).collect(Collectors.toSet()));
        }
    }

    /**
     * Extracts {@link #includedCollections} and {@link #excludedCollections} patterns into the specified matcherBuilder.
     * @param nameBuilder the name builder for the pattern names.
     * @param matcherBuilder the MatcherSet.Builder to add the collections to.
     */
    private void extractCollectionPatterns(final DocumentName.Builder nameBuilder, final MatcherSet.Builder matcherBuilder) {
        final Set<String> incl = new TreeSet<>();
        final Set<String> excl = new TreeSet<>();
        for (StandardCollection sc : includedCollections) {
            Set<String> patterns = sc.patterns();
            if (patterns.isEmpty()) {
                DefaultLog.getInstance().debug(String.format("%s does not have a defined collection for inclusion.", sc));
            } else {
                MatcherSet.Builder.segregateList(incl, excl, sc.patterns());
            }
        }
        for (StandardCollection sc : excludedCollections) {
            Set<String> patterns = sc.patterns();
            if (patterns.isEmpty()) {
                DefaultLog.getInstance().debug(String.format("%s does not have a defined collection for exclusion.", sc));
            } else {
                MatcherSet.Builder.segregateList(excl, incl, sc.patterns());
            }
        }
        DocumentName name = nameBuilder.setName("Collections").build();
        matcherBuilder
                .addExcluded(name, excl.stream().map(s -> preparePattern(name.getBaseDocumentName(), s)).collect(Collectors.toSet()))
                .addIncluded(name, incl.stream().map(s -> preparePattern(name.getBaseDocumentName(), s)).collect(Collectors.toSet()));
    }

    /**
     * Extracts {@link #includedCollections} and {@link #excludedCollections} matchers into the specified matcherBuilder.
     * @param matcherBuilder the MatcherSet.Builder to add the collections to.
     */
    private void extractCollectionMatchers(final MatcherSet.Builder matcherBuilder) {
        ExtendedIterator.create(includedCollections.iterator())
                .map(StandardCollection::staticDocumentNameMatcher)
                .filter(Objects::nonNull)
                .forEachRemaining(matcherBuilder::addIncluded);
<<<<<<< HEAD

        ExtendedIterator.create(excludedCollections.iterator())
                .map(StandardCollection::staticDocumentNameMatcher)
                .filter(Objects::nonNull)
                .forEachRemaining(matcherBuilder::addExcluded);
    }

=======

        ExtendedIterator.create(excludedCollections.iterator())
                .map(StandardCollection::staticDocumentNameMatcher)
                .filter(Objects::nonNull)
                .forEachRemaining(matcherBuilder::addExcluded);
    }

>>>>>>> cd9aeaf0
    /**
     * Extracts {@link #includedPaths} and {@link #excludedPaths} patterns into the specified matcherBuilder.
     * @param matcherBuilder the MatcherSet.Builder to add the collections to.
     */
    private void extractPaths(final MatcherSet.Builder matcherBuilder) {
        if (!includedPaths.isEmpty()) {
            for (DocumentNameMatcher matcher : includedPaths) {
                DefaultLog.getInstance().info(format("Including path matcher %s", matcher));
                matcherBuilder.addIncluded(matcher);
            }
        }
        if (!excludedPaths.isEmpty()) {
            for (DocumentNameMatcher matcher : excludedPaths) {
                DefaultLog.getInstance().info(format("Excluding path matcher %s", matcher));
                matcherBuilder.addExcluded(matcher);
            }
        }
    }

}<|MERGE_RESOLUTION|>--- conflicted
+++ resolved
@@ -209,24 +209,13 @@
     private List<MatcherSet> extractFileProcessors(final DocumentName basedir) {
         final List<MatcherSet> fileProcessorList = new ArrayList<>();
         for (StandardCollection sc : fileProcessors) {
-<<<<<<< HEAD
+
             ExtendedIterator<List<MatcherSet>> iter =  sc.fileProcessorBuilder().map(builder -> builder.build(basedir));
             if (iter.hasNext()) {
                 iter.forEachRemaining(fileProcessorList::addAll);
             } else {
                 DefaultLog.getInstance().debug(String.format("%s does not have a fileProcessor.", sc));
             }
-=======
-            final Set<String> names = new HashSet<>();
-            sc.fileProcessor().map(fp -> fp.apply(basedir)).forEachRemaining(n -> n.forEach(names::add));
-            MatcherSet.Builder builder = new MatcherSet.Builder();
-            Set<String> matching = new HashSet<>();
-            Set<String> notMatching = new HashSet<>();
-            MatcherSet.Builder.segregateList(matching, notMatching, names);
-            builder.addIncluded(basedir.resolve(sc.name()), notMatching);
-            builder.addExcluded(basedir.resolve(sc.name()), matching);
-            fileProcessorList.add(builder.build());
->>>>>>> cd9aeaf0
         }
         return fileProcessorList;
     }
@@ -242,10 +231,7 @@
         return ExclusionUtils.qualifyPattern(documentName,
                         ExclusionUtils.convertSeparator(pattern, "/", documentName.getDirectorySeparator()));
     }
-<<<<<<< HEAD
-=======
-
->>>>>>> cd9aeaf0
+
     /**
      * Extracts {@link #includedPatterns} and {@link #excludedPatterns} into the specified matcherBuilder.
      * @param nameBuilder The name builder for the pattern. File names are resolved against the generated name.
@@ -303,7 +289,6 @@
                 .map(StandardCollection::staticDocumentNameMatcher)
                 .filter(Objects::nonNull)
                 .forEachRemaining(matcherBuilder::addIncluded);
-<<<<<<< HEAD
 
         ExtendedIterator.create(excludedCollections.iterator())
                 .map(StandardCollection::staticDocumentNameMatcher)
@@ -311,15 +296,6 @@
                 .forEachRemaining(matcherBuilder::addExcluded);
     }
 
-=======
-
-        ExtendedIterator.create(excludedCollections.iterator())
-                .map(StandardCollection::staticDocumentNameMatcher)
-                .filter(Objects::nonNull)
-                .forEachRemaining(matcherBuilder::addExcluded);
-    }
-
->>>>>>> cd9aeaf0
     /**
      * Extracts {@link #includedPaths} and {@link #excludedPaths} patterns into the specified matcherBuilder.
      * @param matcherBuilder the MatcherSet.Builder to add the collections to.
