/*
 * Licensed to the Apache Software Foundation (ASF) under one
 * or more contributor license agreements.  See the NOTICE file
 * distributed with this work for additional information
 * regarding copyright ownership.  The ASF licenses this file
 * to you under the Apache License, Version 2.0 (the
 * "License"); you may not use this file except in compliance
 * with the License.  You may obtain a copy of the License at
 *
 *   http://www.apache.org/licenses/LICENSE-2.0
 *
 * Unless required by applicable law or agreed to in writing,
 * software distributed under the License is distributed on an
 * "AS IS" BASIS, WITHOUT WARRANTIES OR CONDITIONS OF ANY
 * KIND, either express or implied.  See the License for the
 * specific language governing permissions and limitations
 * under the License.
 */
package org.apache.rat.config.exclusion;

import java.io.File;
import java.io.FileFilter;
import java.io.FileNotFoundException;
import java.io.FileReader;
import java.io.IOException;
import java.util.ArrayList;
import java.util.Arrays;
import java.util.Iterator;
import java.util.List;
import java.util.Objects;
import java.util.function.Predicate;

import org.apache.commons.io.IOUtils;
import org.apache.commons.io.LineIterator;
import org.apache.commons.lang3.StringUtils;
import org.apache.rat.ConfigurationException;
import org.apache.rat.config.exclusion.plexus.MatchPattern;
import org.apache.rat.config.exclusion.plexus.SelectorUtils;
import org.apache.rat.document.DocumentName;
import org.apache.rat.document.DocumentNameMatcher;
import org.apache.rat.utils.DefaultLog;
import org.apache.rat.utils.ExtendedIterator;
import org.apache.rat.utils.Log;

import static java.lang.String.format;

/**
 * Utilities for Exclusion processing.
 */
public final class ExclusionUtils {

    /** The list of comment prefixes that are used to filter comment lines.  */
    public static final List<String> COMMENT_PREFIXES = Arrays.asList("#", "##", "//", "/**", "/*");

    /** Prefix used to negate the given pattern. */
    public static final String NEGATION_PREFIX = "!";

    /** A predicate that filters out lines that do NOT start with "!" */
    public static final Predicate<String> NOT_MATCH_FILTER = s -> s.startsWith(NEGATION_PREFIX);

    /** A predicate that filters out lines that start with "!" */
    public static final Predicate<String> MATCH_FILTER = NOT_MATCH_FILTER.negate();

    private ExclusionUtils() {
        // do not instantiate
    }

    /**
     * Creates predicate that filters out comment and blank lines. Leading spaces are removed and
     * if the line then starts with a commentPrefix string it is considered a comment and will be removed
     *
     * @param commentPrefixes the list of comment prefixes.
     * @return the Predicate that returns false for lines that start with commentPrefixes or are empty.
     */
    public static Predicate<String> commentFilter(final Iterable<String> commentPrefixes) {
        return s -> {
            if (StringUtils.isNotBlank(s)) {
                int i = 1;
                while (StringUtils.isBlank(s.substring(0, i))) {
                    i++;
                }
                String trimmed = i > 0 ? s.substring(i - 1) : s;
                for (String prefix : commentPrefixes) {
                    if (trimmed.startsWith(prefix)) {
                        return false;
                    }
                }
                return true;
            }
            return false;
        };
    }

    /**
     * Creates predicate that filters out comment and blank lines. Leading spaces are removed and
     * if the line then starts with a commentPrefix string it is considered a comment and will be removed
     *
     * @param commentPrefix the prefix string for comments.
     * @return the Predicate that returns false for lines that start with commentPrefixes or are empty.
     */
    public static Predicate<String> commentFilter(final String commentPrefix) {
        return s -> {
            if (StringUtils.isNotBlank(s)) {
                int i = 1;
                while (StringUtils.isBlank(s.substring(0, i))) {
                    i++;
                }
                String trimmed = i > 0 ? s.substring(i - 1) : s;
                return !trimmed.startsWith(commentPrefix);
            }
            return false;
        };
    }

    /**
     * Create a FileFilter from a PathMatcher.
     * @param parent the document name for the parent of the file to be filtered.
     * @param nameMatcher the path matcher to convert.
     * @return a FileFilter.
     */
    public static FileFilter asFileFilter(final DocumentName parent, final DocumentNameMatcher nameMatcher) {
        return file -> {
            DocumentName candidate = DocumentName.builder(file).setBaseName(parent.getBaseName()).build();
            boolean result = nameMatcher.matches(candidate);
            Log log = DefaultLog.getInstance();
            if (log.isEnabled(Log.Level.DEBUG)) {
                log.debug(format("FILTER TEST for %s -> %s", file, result));
                if (!result) {
                    List< DocumentNameMatcher.DecomposeData> data = nameMatcher.decompose(candidate);
                    log.debug("Decomposition for " + candidate);
                    data.forEach(log::debug);
                }
            }
            return result;
        };
    }

    /**
     * Creates an iterator of Strings from a file of patterns.
     * Removes comment lines.
     * @param patternFile the file to read.
     * @param commentFilters A predicate returning {@code true} for non-comment lines.
     * @return the iterable of Strings from the file.
     */
    public static ExtendedIterator<String> asIterator(final File patternFile, final Predicate<String> commentFilters) {
        verifyFile(patternFile);
        Objects.requireNonNull(commentFilters, "commentFilters");
        try {
            return ExtendedIterator.create(IOUtils.lineIterator(new FileReader(patternFile))).filter(commentFilters);
        } catch (FileNotFoundException e) {
            throw new ConfigurationException(format("%s is not a valid file.", patternFile));
        }
    }

    /**
     * Creates an iterable of Strings from a file of patterns.
     * Removes comment lines.
     * @param patternFile the file to read.
     * @param commentPrefix the prefix string for comments.
     * @return the iterable of Strings from the file.
     */
    public static Iterable<String> asIterable(final File patternFile, final String commentPrefix)  {
        return asIterable(patternFile, commentFilter(commentPrefix));
    }

    /**
     * Creates an iterable of Strings from a file of patterns.
     * Removes comment lines.
     * @param patternFile the file to read.
     * @param commentFilters A predicate returning {@code true} for non-comment lines.
     * @return the iterable of Strings from the file.
     */
    public static Iterable<String> asIterable(final File patternFile, final Predicate<String> commentFilters)  {
        verifyFile(patternFile);
        Objects.requireNonNull(commentFilters, "commentFilters");
        // can not return LineIterator directly as the patternFile will not be closed leading
        // to a resource leak in some cases.
        try (FileReader reader = new FileReader(patternFile)) {
            List<String> result = new ArrayList<>();
            Iterator<String> iter = new LineIterator(reader) {
                @Override
                protected boolean isValidLine(final String line) {
                    return commentFilters.test(line);
                }
            };
            iter.forEachRemaining(result::add);
            return result;
        } catch (IOException e) {
            throw new ConfigurationException("Unable to read file " + patternFile, e);
        }
    }

    /**
<<<<<<< HEAD
     * Returns {@code true} if the file name represents a hidden file
     * @param file the file to check.
     * @return true if it is the name of a hidden file.
=======
     * Returns {@code true} if the file name represents a hidden file.
     * @param file the file to check.
     * @return {@code true} if it is the name of a hidden file.
>>>>>>> 89192f88
     */
    public static boolean isHidden(final File file) {
        return isHidden(file.getName());
    }

    /**
     * Returns {@code true} if the filename represents a hidden file
     * @param fileName the file to check.
     * @return true if it is the name of a hidden file.
     */
    public static boolean isHidden(final String fileName) {
        return fileName.startsWith(".") && !(fileName.equals(".") || fileName.equals(".."));
    }

    private static void verifyFile(final File file) {
        if (file == null || !file.exists() || !file.isFile()) {
            throw new ConfigurationException(format("%s is not a valid file.", file));
        }
    }

    /**
     * Modifies the {@link MatchPattern} formatted {@code pattern} argument by expanding the pattern and
     * by adjusting the pattern to include the basename from the {@code documentName} argument.
     * @param documentName the name of the file being read.
     * @param pattern the pattern to format.
     * @return the completely formatted pattern
     */
    public static String qualifyPattern(final DocumentName documentName, final String pattern) {
        boolean prefix = pattern.startsWith(NEGATION_PREFIX);
        String workingPattern = prefix ? pattern.substring(1) : pattern;
        String normalizedPattern = SelectorUtils.extractPattern(workingPattern, documentName.getDirectorySeparator());

        StringBuilder sb = new StringBuilder(prefix ? NEGATION_PREFIX : "");
        if (SelectorUtils.isRegexPrefixedPattern(workingPattern)) {
            sb.append(SelectorUtils.REGEX_HANDLER_PREFIX)
                    .append("\\Q").append(documentName.getBaseName())
                    .append(documentName.getDirectorySeparator())
                    .append("\\E").append(normalizedPattern)
                    .append(SelectorUtils.PATTERN_HANDLER_SUFFIX);
        } else {
            sb.append(documentName.getBaseDocumentName().resolve(normalizedPattern).getName());
        }
        return sb.toString();
    }

    /**
     * Tokenizes the string based on the directory separator.
<<<<<<< HEAD
     * @param source the source to tokenize
=======
     * @param source the source to tokenize.
>>>>>>> 89192f88
     * @param from the directory separator for the source.
     * @param to the directory separator for the result.
     * @return the source string with the separators converted.
     */
    public static String convertSeparator(final String source, final String from, final String to) {
        if (StringUtils.isEmpty(source) || from.equals(to)) {
            return source;
        }
        return String.join(to, source.split("\\Q" + from + "\\E"));
    }
}<|MERGE_RESOLUTION|>--- conflicted
+++ resolved
@@ -191,15 +191,9 @@
     }
 
     /**
-<<<<<<< HEAD
-     * Returns {@code true} if the file name represents a hidden file
-     * @param file the file to check.
-     * @return true if it is the name of a hidden file.
-=======
      * Returns {@code true} if the file name represents a hidden file.
      * @param file the file to check.
      * @return {@code true} if it is the name of a hidden file.
->>>>>>> 89192f88
      */
     public static boolean isHidden(final File file) {
         return isHidden(file.getName());
@@ -247,11 +241,7 @@
 
     /**
      * Tokenizes the string based on the directory separator.
-<<<<<<< HEAD
-     * @param source the source to tokenize
-=======
      * @param source the source to tokenize.
->>>>>>> 89192f88
      * @param from the directory separator for the source.
      * @param to the directory separator for the result.
      * @return the source string with the separators converted.
