/*
 * Licensed to the Apache Software Foundation (ASF) under one
 * or more contributor license agreements.  See the NOTICE file
 * distributed with this work for additional information
 * regarding copyright ownership.  The ASF licenses this file
 * to you under the Apache License, Version 2.0 (the
 * "License"); you may not use this file except in compliance
 * with the License.  You may obtain a copy of the License at
 *
 *   http://www.apache.org/licenses/LICENSE-2.0
 *
 * Unless required by applicable law or agreed to in writing,
 * software distributed under the License is distributed on an
 * "AS IS" BASIS, WITHOUT WARRANTIES OR CONDITIONS OF ANY
 * KIND, either express or implied.  See the License for the
 * specific language governing permissions and limitations
 * under the License.
 */
package org.apache.rat.config.exclusion;

import java.util.Collections;
import java.util.List;
import java.util.function.Function;

import org.apache.rat.config.exclusion.plexus.MatchPattern;
import org.apache.rat.config.exclusion.plexus.SelectorUtils;
import org.apache.rat.document.impl.DocumentName;
import org.apache.rat.utils.iterator.WrappedIterator;

/**
<<<<<<< HEAD
 * An interface that defines the FileProcessor.  The file processor reads the file specified in the DocumentName.
 * It must return a list of fully qualified stings for the {@link MatchPattern} to process.  It may return either
 * Ant or Regex style strings, or a mixture of both.  See {@link SelectorUtils} for a description of the formats.
=======
 * An interface that defines the FileProcessor. The file processor reads the file specified in the DocumentName.
 * It must return a list of fully qualified strings for the {@link MatchPattern} to process. It may return either
 * Ant or Regex style strings, or a mixture of both. See {@link SelectorUtils} for a description of the formats.
>>>>>>> 35229a65
 */
@FunctionalInterface
public interface FileProcessor extends Function<DocumentName, List<String>> {
    /** A String format pattern to print a regex string */
    String REGEX_FMT = "%%regex[%s]";

    /** an empty file processor returning no entries.*/
    FileProcessor EMPTY = DocumentName -> Collections.emptyList();

    /**
     * Create a virtual file processor out of a list of file patterns.
     * @param patterns the patterns to simulate the file from.
     * @return A file processor that processes the patterns.
     */
    static FileProcessor from(final Iterable<String> patterns) {
        return new FileProcessor() {
            @Override
            public List<String> apply(final DocumentName documentName) {
                return WrappedIterator.create(patterns.iterator())
                        .map(entry -> FileProcessor.localizePattern(documentName, entry))
                        .map(DocumentName::name)
                        .toList();
            }
        };
    }

    /**
     * Allows modification of the file entry to match the {@link MatchPattern} format.
     * Default implementation returns the @{code entry} argument.
     * @param documentName the name of the document that the file was read from.
     * @param entry the entry from that document.
     * @return the modified string or null to skip the string.
     */
    default String modifyEntry(DocumentName documentName, String entry) {
        return entry;
    }

    /**
     * Modifies the {@link MatchPattern} formatted {@code pattern} argument by expanding the pattern and
     * by adjusting the pattern to include the basename from the {@code basename} argument.
     * @param baseName the base name top work on.
     * @param pattern the pattern to format.
     * @return the completely formatted pattern
     */
    static DocumentName localizePattern(final DocumentName baseName, final String pattern) {
        boolean prefix = pattern.startsWith("!");
        String workingPattern = prefix ? pattern.substring(1) : pattern;
        String normalizedPattern = SelectorUtils.extractPattern(workingPattern, baseName.dirSeparator());
        StringBuilder sb = new StringBuilder(prefix ? "!" : "");
        if (SelectorUtils.isRegexPrefixedPattern(workingPattern)) {
            sb.append(SelectorUtils.REGEX_HANDLER_PREFIX)
                    .append("\\Q").append(baseName.baseName())
                    .append(baseName.dirSeparator())
                    .append("\\E").append(normalizedPattern)
                    .append(SelectorUtils.PATTERN_HANDLER_SUFFIX);

        } else {
            sb.append(baseName.baseName())
                    .append(baseName.dirSeparator())
                    .append(normalizedPattern);
        }
        return new DocumentName(sb.toString(), baseName.baseName(), baseName.dirSeparator(), baseName.isCaseSensitive());
    }
}<|MERGE_RESOLUTION|>--- conflicted
+++ resolved
@@ -28,15 +28,9 @@
 import org.apache.rat.utils.iterator.WrappedIterator;
 
 /**
-<<<<<<< HEAD
- * An interface that defines the FileProcessor.  The file processor reads the file specified in the DocumentName.
- * It must return a list of fully qualified stings for the {@link MatchPattern} to process.  It may return either
- * Ant or Regex style strings, or a mixture of both.  See {@link SelectorUtils} for a description of the formats.
-=======
  * An interface that defines the FileProcessor. The file processor reads the file specified in the DocumentName.
  * It must return a list of fully qualified strings for the {@link MatchPattern} to process. It may return either
  * Ant or Regex style strings, or a mixture of both. See {@link SelectorUtils} for a description of the formats.
->>>>>>> 35229a65
  */
 @FunctionalInterface
 public interface FileProcessor extends Function<DocumentName, List<String>> {
