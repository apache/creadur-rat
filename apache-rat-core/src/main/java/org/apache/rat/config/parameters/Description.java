/*
 * Licensed to the Apache Software Foundation (ASF) under one
 * or more contributor license agreements.  See the NOTICE file
 * distributed with this work for additional information
 * regarding copyright ownership.  The ASF licenses this file
 * to you under the Apache License, Version 2.0 (the
 * "License"); you may not use this file except in compliance
 * with the License.  You may obtain a copy of the License at
 *
 *   http://www.apache.org/licenses/LICENSE-2.0
 *
 * Unless required by applicable law or agreed to in writing,
 * software distributed under the License is distributed on an
 * "AS IS" BASIS, WITHOUT WARRANTIES OR CONDITIONS OF ANY
 * KIND, either express or implied.  See the License for the
 * specific language governing permissions and limitations
 * under the License.
 */
package org.apache.rat.config.parameters;

import static java.lang.String.format;

import java.lang.reflect.InvocationTargetException;
import java.lang.reflect.Method;
import java.util.Arrays;
import java.util.Collection;
import java.util.Map;
import java.util.TreeMap;
import java.util.function.Predicate;
import java.util.stream.Collectors;

import org.apache.commons.lang3.StringUtils;
import org.apache.rat.BuilderParams;
import org.apache.rat.ConfigurationException;
import org.apache.rat.analysis.IHeaderMatcher;
import org.apache.rat.utils.DefaultLog;

/**
 * A description of a component.
 */
public class Description {
    /** The type of component this describes */
    private final ComponentType type;
    /**
     * The common name for the component. Set by ConfigComponent.name() or
     * class/field name.
     */
    private final String name;
    /** The description for the component */
    private final String desc;
    /** The class of the getter/setter parameter */
    private final Class<?> childClass;
    /** True if the getter/setter expects a collection of childClass objects */
    private final boolean isCollection;
    /** True if this component is required. */
    private final boolean required;
    /**
     * A map of name to Description for all the components that are children of the
     * described component.
     */
    private final Map<String, Description> children;

    /**
     * Constructor.
     * @param type the type of the component.
     * @param name the name of the component.
     * @param desc the description of the component.
     * @param isCollection true if the getter/setter expects a collection
     * @param childClass the class for expected for the getter/setter.
     * @param children the collection of descriptions for all the components that
     * are children of the described component.
     * @param required If {@code true} the component is required.
     */
    public Description(final ComponentType type, final String name, final String desc, final boolean isCollection,
                       final Class<?> childClass, final Collection<Description> children, final boolean required) {
        this.type = type;
        this.name = name;
        this.desc = desc;
        this.isCollection = isCollection;
        this.required = required;
        if (type == ComponentType.BUILD_PARAMETER) {
            Method m;
            try {
                m = BuilderParams.class.getMethod(name);
            } catch (NoSuchMethodException | SecurityException e) {
                throw new ConfigurationException(format("'%s' is not a valid BuildParams method", name));
            }
            this.childClass = m.getReturnType();
        } else {
            this.childClass = childClass;
        }
        this.children = new TreeMap<>();
        if (children != null) {
            children.forEach(d -> this.children.put(d.name, d));
        }
    }

    /**
     * Constructor
     * @param configComponent the configuration component
     * @param isCollection the collection flag.
     * @param childClass the type of object that the method getter/setter expects.
     * @param children the collection of descriptions for all the components that
     * are children the described component.
     */
    public Description(final ConfigComponent configComponent, final boolean isCollection, final Class<?> childClass,
                       final Collection<Description> children) {
        this(configComponent.type(), configComponent.name(), configComponent.desc(), isCollection, childClass, children,
                configComponent.required());
    }

    /**
     * Get the canBeChild flag.
     * @return {@code true} if this item can be a child of the containing item.
     */
    public boolean isRequired() {
        return required;
    }

    /**
     * Gets the type of the component.
     * @return the component type.
     */
    public ComponentType getType() {
        return type;
    }

    /**
     * Get the isCollection flag.
     * @return true if this is a collection.
     */
    public boolean isCollection() {
        return isCollection;
    }

    /**
     * Get the class of the objects for the getter/setter methods.
     * @return the getter/setter param class.
     */
    public Class<?> getChildType() {
        return childClass;
    }

    /**
     * Gets the common name for the matcher. (e.g. 'text', 'spdx', etc.) May not be
     * null.
     * @return The common name for the item being inspected.
     */
    public String getCommonName() {
        return name;
    }

    /**
     * Gets the description of descriptive text for the component. May be an empty
     * string or null.
     * @return the descriptive text;
     */
    public String getDescription() {
        return desc;
    }

    /**
     * Retrieve the value of the described parameter from the specified object.
     * If the parameter is a collection return {@code null}.
     * @param object the object that contains the value.
     * @return the string value.
     */
    public String getParamValue(final Object object) {
        if (isCollection) {
            return null;
        }
        try {
            Object val = getter(object.getClass()).invoke(object);
            return val == null ? null : val.toString();
        } catch (IllegalArgumentException | IllegalAccessException | InvocationTargetException | NoSuchMethodException
                | SecurityException e) {
            DefaultLog.getInstance().error(format("Can not retrieve value for '%s' from %s%n", name, object.getClass().getName()),
                    e);
            return null;
        }
    }

    /**
     * Gets a map of the parameters that the object contains. For example Copyright
     * has 'start', 'stop', and 'owner' parameters. Some IHeaderMatchers have simple
     * text values (e.g. 'regex' or 'text' types) these should list an unnamed
     * parameter (empty string) with the text value.
     * @return the map of parameters to the objects that represent them.
     */
    public Map<String, Description> getChildren() {
        return children;
    }

    /**
     * Get all the children of a specific type
     * @param type the type to return
     * @return the collection of children of the specified type.
     */
    public Collection<Description> childrenOfType(final ComponentType type) {
        return filterChildren(d -> d.getType() == type);
    }

    /**
     * Gets a filtered collection of the child descriptions.
     * @param filter the filter to apply to the child descriptions.
<<<<<<< HEAD
     * @return the collection of children that matche the filter.
=======
     * @return the collection of children that matches the filter.
>>>>>>> 47956c7b
     */
    public Collection<Description> filterChildren(final Predicate<Description> filter) {
        return children.values().stream().filter(filter).collect(Collectors.toList());
    }

    /**
     * Generate a method name for this description.
     * @param prefix the start of the method name (e.g. "set", "get" )
     * @return the method name.
     */
    public String methodName(final String prefix) {
        return prefix + StringUtils.capitalize(name);
    }

    /**
     * Returns the getter for the component in the specified class.
     * @param clazz the Class to get the getter from.
     * @return the getter Method.
     * @throws NoSuchMethodException if the class does not have the getter.
     * @throws SecurityException if the getter can not be accessed.
     */
    public Method getter(final Class<?> clazz) throws NoSuchMethodException, SecurityException {
        return clazz.getMethod(methodName("get"));
    }

    /**
     * Returns the setter for the component in the specified class. Notes:
     * <ul>
     * <li>License can not be set in components. They are top level components.</li>
     * <li>Matcher expects an "add" method that accepts an
     * IHeaderMatcher.Builder.</li>
     * <li>Parameter expects a {@code set(String)} method.</li>
     * <li>Unlabeled expects a {@code set(String)} method.</li>
     * <li>BuilderParam expects a {@code set} method that takes a
     * {@code childClass} argument.</li>
     * </ul>
     * @param clazz the Class to get the getter from, generally a Builder class.
     * @return the getter Method.
     * @throws NoSuchMethodException if the class does not have the getter.
     * @throws SecurityException if the getter can not be accessed.
     */
    public Method setter(final Class<?> clazz) throws NoSuchMethodException, SecurityException {
        String methodName = methodName(isCollection ? "add" : "set");
        switch (type) {
        case LICENSE:
            throw new NoSuchMethodException("Can not set a License as a child");
        case MATCHER:
            return clazz.getMethod(methodName, IHeaderMatcher.Builder.class);
        case PARAMETER:
            return clazz.getMethod(methodName,
                    IHeaderMatcher.class.isAssignableFrom(childClass) ? IHeaderMatcher.Builder.class : childClass);
        case BUILD_PARAMETER:
            return clazz.getMethod(methodName, childClass);
        }
        // should not happen
        throw new IllegalStateException("Type " + type + " not valid.");
    }

    private void callSetter(final Description description, final IHeaderMatcher.Builder builder, final String value) {
        try {
            description.setter(builder.getClass()).invoke(builder, value);
        } catch (NoSuchMethodException e) {
            String msg = format("No setter for '%s' on %s", description.getCommonName(),
                    builder.getClass().getCanonicalName());
            DefaultLog.getInstance().error(msg);
            throw new ConfigurationException(msg);
        } catch (IllegalAccessException | IllegalArgumentException | InvocationTargetException | SecurityException e) {
            String msg = format("Unable to call setter for '%s' on %s", description.getCommonName(),
                    builder.getClass().getCanonicalName());
            DefaultLog.getInstance().error(msg, e);
            throw new ConfigurationException(msg, e);
        }
    }

    /**
     * Sets the children of values in the builder. Sets the parameters to the values
     * specified in the map. Only children that accept string arguments should be
     * specified.
     * @param builder The Matcher builder to set the values in.
     * @param attributes a Map of parameter names to values.
     */
    public void setChildren(final IHeaderMatcher.Builder builder, final Map<String, String> attributes) {
        attributes.forEach((key, value) -> setChild(builder, key, value));
    }

    /**
     * Sets the child value in the builder.
     * @param builder The Matcher builder to set the values in.
     * @param name the name of the child to set
     * @param value the value of the parameter.
     */
    public void setChild(final IHeaderMatcher.Builder builder, final String name, final String value) {
        Description d = getChildren().get(name);
        if (d == null) {
            DefaultLog.getInstance().error(format("%s does not define a ConfigComponent for a member %s.",
                    builder.getClass().getCanonicalName(), name));
        } else {
            callSetter(d, builder, value);
        }
    }

    @Override
    public String toString() {
        String childList = children.isEmpty() ? ""
                : children.values().stream().map(Description::getCommonName).collect(Collectors.joining(", "));

        return format("Description[%s t:%s c:%s %s children: [%s]] ", name, type, isCollection, childClass,
                childList);
    }
}<|MERGE_RESOLUTION|>--- conflicted
+++ resolved
@@ -203,11 +203,7 @@
     /**
      * Gets a filtered collection of the child descriptions.
      * @param filter the filter to apply to the child descriptions.
-<<<<<<< HEAD
-     * @return the collection of children that matche the filter.
-=======
      * @return the collection of children that matches the filter.
->>>>>>> 47956c7b
      */
     public Collection<Description> filterChildren(final Predicate<Description> filter) {
         return children.values().stream().filter(filter).collect(Collectors.toList());
