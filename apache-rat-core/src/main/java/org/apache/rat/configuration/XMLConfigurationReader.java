--- conflicted
+++ resolved
@@ -133,15 +133,6 @@
      * @return The textual representation of the node for display.
      */
     private String nodeText(final Node node) {
-<<<<<<< HEAD
-        StringWriter stringWriter = new StringWriter().append("<").append(node.getNodeName());
-        NamedNodeMap attr = node.getAttributes();
-        for (int i = 0; i < attr.getLength(); i++) {
-            Node n = attr.item(i);
-            stringWriter.append(String.format(" %s='%s'", n.getNodeName(), n.getNodeValue()));
-        }
-        return stringWriter.append(">").toString();
-=======
         StringBuilder stringBuilder = new StringBuilder().append("<").append(node.getNodeName());
         NamedNodeMap attr = node.getAttributes();
         for (int i = 0; i < attr.getLength(); i++) {
@@ -149,7 +140,6 @@
             stringBuilder.append(String.format(" %s='%s'", n.getNodeName(), n.getNodeValue()));
         }
         return stringBuilder.append(">").toString();
->>>>>>> 57098407
     }
 
     @Override
