/*
 * Licensed to the Apache Software Foundation (ASF) under one   *
 * or more contributor license agreements.  See the NOTICE file *
 * distributed with this work for additional information        *
 * regarding copyright ownership.  The ASF licenses this file   *
 * to you under the Apache License, Version 2.0 (the            *
 * "License"); you may not use this file except in compliance   *
 * with the License.  You may obtain a copy of the License at   *
 *                                                              *
 *   http://www.apache.org/licenses/LICENSE-2.0                 *
 *                                                              *
 * Unless required by applicable law or agreed to in writing,   *
 * software distributed under the License is distributed on an  *
 * "AS IS" BASIS, WITHOUT WARRANTIES OR CONDITIONS OF ANY       *
 * KIND, either express or implied.  See the License for the    *
 * specific language governing permissions and limitations      *
 * under the License.                                           *
 */
package org.apache.rat.document;

import java.io.File;
import java.io.FileFilter;
import java.util.ArrayList;
import java.util.Arrays;
import java.util.Collection;
import java.util.LinkedHashSet;
import java.util.List;
import java.util.Optional;
import java.util.Set;
import java.util.function.Predicate;

import org.apache.rat.ConfigurationException;
import org.apache.rat.config.exclusion.plexus.MatchPattern;
import org.apache.rat.config.exclusion.plexus.MatchPatterns;

import static java.lang.String.format;

/**
 * Matches document names.
 */
public final class DocumentNameMatcher {

    /** The predicate that does the actual matching. */
    private final Predicate<DocumentName> predicate;
    /** The name of this matcher. */
    private final String name;
    /** {@code true} if this matcher is a collection of matchers. */
    private final boolean isCollection;

    /**
     * A matcher that matches all documents.
     */
    public static final DocumentNameMatcher MATCHES_ALL = new DocumentNameMatcher("TRUE", (Predicate<DocumentName>) x -> true);

    /**
     * A matcher that matches no documents.
     */
    public static final DocumentNameMatcher MATCHES_NONE = new DocumentNameMatcher("FALSE", (Predicate<DocumentName>) x -> false);

    /**
     * Constructs a DocumentNameMatcher from a name and a DocumentName predicate.
     * @param name the name for this matcher.
     * @param predicate the predicate to determine matches.
     */
    public DocumentNameMatcher(final String name, final Predicate<DocumentName> predicate) {
        this.name = name;
        this.predicate = predicate;
        this.isCollection = predicate instanceof CollectionPredicate;
    }

    /**
     * Constructs a DocumentNameMatcher from a name and a delegate DocumentNameMatcher.
     * @param name the name for this matcher.
     * @param delegate the delegate to defer to.
     */
    public DocumentNameMatcher(final String name, final DocumentNameMatcher delegate) {
        this(name, delegate::matches);
    }

    /**
     * Constructs a DocumentNameMatcher from a name a MatchPatterns instance and the DocumentName for the base name.
     * @param name the name of this matcher.
     * @param patterns the patterns in the matcher.
     * @param basedir the base directory for the scanning.
     */
    public DocumentNameMatcher(final String name, final MatchPatterns patterns, final DocumentName basedir) {
        this(name, new MatchPatternsPredicate(basedir, patterns));
    }

    /**
     * Tokenizes name for faster Matcher processing.
     * @param name the name to tokenize.
     * @param dirSeparator the directory separator.
     * @return the tokenized name.
     */
    private static char[][] tokenize(final String name, final String dirSeparator) {
        String[] tokenizedName = MatchPattern.tokenizePathToString(name, dirSeparator);
        char[][] tokenizedNameChar = new char[tokenizedName.length][];
        for (int i = 0; i < tokenizedName.length; i++) {
            tokenizedNameChar[i] = tokenizedName[i].toCharArray();
        }
        return tokenizedNameChar;
    }

    /**
     * Constructs a DocumentNameMatcher from a name and a DocumentName predicate.
     * @param name the name of the matcher.
     * @param matchers fully specified matchers.
     */
    public DocumentNameMatcher(final String name, final MatchPatterns matchers) {
        this(name, new CollectionPredicate() {
            @Override
            public Iterable<DocumentNameMatcher> getMatchers() {
                final List<DocumentNameMatcher> result = new ArrayList<>();
                matchers.patterns().forEach(p -> result.add(new DocumentNameMatcher(p.source(),
                        (Predicate<DocumentName>) x -> MatchPatterns.from("/", p.source()).matches(x.getName(), x.isCaseSensitive()))));
                return result;
            }

            @Override
            public boolean test(final DocumentName documentName) {
                return matchers.matches(documentName.getName(), documentName.isCaseSensitive());
            }
        });
    }

    /**
     * Creates a DocumentNameMatcher from a File filter.
     * @param name The name of this matcher.
     * @param fileFilter the file filter to execute.
     */
    public DocumentNameMatcher(final String name, final FileFilter fileFilter) {
        this(name, new FileFilterPredicate(fileFilter));
    }

    /**
     * Creates a DocumentNameMatcher from a File filter.
     * @param fileFilter the file filter to execute.
     */
    public DocumentNameMatcher(final FileFilter fileFilter) {
        this(fileFilter.toString(), fileFilter);
    }

    public boolean isCollection() {
        return isCollection;
    }

    /**
     * Returns the predicate that this DocumentNameMatcher is using.
     * @return The predicate that this DocumentNameMatcher is using.
     */
    public Predicate<DocumentName> getPredicate() {
        return predicate;
    }

    @Override
    public String toString() {
        return name;
    }

    /**
     * Decomposes the matcher execution against the candidate.
     * @param candidate the candidate to check.
     * @return a list of {@link DecomposeData} for each evaluation in the matcher.
     */
    public List<DecomposeData> decompose(final DocumentName candidate) {
        final List<DecomposeData> result = new ArrayList<>();
        decompose(0, this, candidate, result);
        return result;
    }

    private void decompose(final int level, final DocumentNameMatcher matcher, final DocumentName candidate, final List<DecomposeData> result) {
        final Predicate<DocumentName> pred = matcher.getPredicate();
        result.add(new DecomposeData(level, matcher, candidate, pred.test(candidate)));
    }

    /**
     * Performs the match against the DocumentName.
     * @param documentName the document name to check.
     * @return true if the documentName matchers this DocumentNameMatcher.
     */
    public boolean matches(final DocumentName documentName) {
        return predicate.test(documentName);
    }

    /**
     * Performs a logical {@code NOT} on a DocumentNameMatcher.
     * @param nameMatcher the matcher to negate.
     * @return a PathMatcher that is the negation of the argument.
     */
    public static DocumentNameMatcher not(final DocumentNameMatcher nameMatcher) {
        if (nameMatcher == MATCHES_ALL) {
            return MATCHES_NONE;
        }
        if (nameMatcher == MATCHES_NONE) {
            return MATCHES_ALL;
        }

        return new DocumentNameMatcher(format("not(%s)", nameMatcher), new NotPredicate(nameMatcher));
    }

    /**
     * Joins a collection of DocumentNameMatchers together to create a list of the names.
     * @param matchers the matchers to extract the names from.
     * @return the String of the concatenation of the names.
     */
    private static String join(final Collection<DocumentNameMatcher> matchers) {
        List<String> children = new ArrayList<>();
        matchers.forEach(s -> children.add(s.toString()));
        return String.join(", ", children);
    }

    private static Optional<DocumentNameMatcher> standardCollectionCheck(final Collection<DocumentNameMatcher> matchers, final DocumentNameMatcher override) {
        if (matchers.isEmpty()) {
            throw new ConfigurationException("Empty matcher collection");
        }
        if (matchers.size() == 1) {
            return Optional.of(matchers.iterator().next());
        }
        if (matchers.contains(override)) {
            return Optional.of(override);
        }
        return Optional.empty();
    }

    /**
     * Performs a logical {@code OR} across the collection of matchers.
     * @param matchers the matchers to check.
     * @return a matcher that returns {@code true} if any of the enclosed matchers returns {@code true}.
     */
    public static DocumentNameMatcher or(final Collection<DocumentNameMatcher> matchers) {
        Optional<DocumentNameMatcher> opt = standardCollectionCheck(matchers, MATCHES_ALL);
        if (opt.isPresent()) {
            return opt.get();
        }

        // preserve order
        Set<DocumentNameMatcher> workingSet = new LinkedHashSet<>();
        for (DocumentNameMatcher matcher : matchers) {
            // check for nested or
            if (matcher.predicate instanceof Or) {
                ((Or) matcher.predicate).getMatchers().forEach(workingSet::add);
            } else {
                workingSet.add(matcher);
            }
        }
        return standardCollectionCheck(matchers, MATCHES_ALL)
                .orElseGet(() -> new DocumentNameMatcher(format("or(%s)", join(workingSet)), new Or(workingSet)));
    }

    /**
     * Performs a logical {@code OR} across the collection of matchers.
     * @param matchers the matchers to check.
     * @return a matcher that returns {@code true} if any of the enclosed matchers returns {@code true}.
     */
    public static DocumentNameMatcher or(final DocumentNameMatcher... matchers) {
        return or(Arrays.asList(matchers));
    }

    /**
     * Performs a logical {@code AND} across the collection of matchers.
     * @param matchers the matchers to check.
     * @return a matcher that returns {@code true} if all the enclosed matchers return {@code true}.
     */
    public static DocumentNameMatcher and(final Collection<DocumentNameMatcher> matchers) {
        Optional<DocumentNameMatcher> opt = standardCollectionCheck(matchers, MATCHES_NONE);
        if (opt.isPresent()) {
            return opt.get();
        }

        // preserve order
        Set<DocumentNameMatcher> workingSet = new LinkedHashSet<>();
        for (DocumentNameMatcher matcher : matchers) {
            //  check for nexted And
            if (matcher.predicate instanceof And) {
                ((And) matcher.predicate).getMatchers().forEach(workingSet::add);
            } else {
                workingSet.add(matcher);
            }
        }
        opt = standardCollectionCheck(matchers, MATCHES_NONE);
        return opt.orElseGet(() -> new DocumentNameMatcher(format("and(%s)", join(workingSet)), new And(workingSet)));
    }

    /**
     * A particular matcher that will not match any excluded unless they are listed in the includes.
     * @param includes the DocumentNameMatcher to match the includes.
     * @param excludes the DocumentNameMatcher to match the excludes.
     * @return a DocumentNameMatcher with the specified logic.
     */
    public static DocumentNameMatcher matcherSet(final DocumentNameMatcher includes,
                                                 final DocumentNameMatcher excludes) {
        if (excludes == MATCHES_NONE) {
            return MATCHES_ALL;
        } else {
            if (includes == MATCHES_NONE) {
                return not(excludes);
            }
        }
        if (includes == MATCHES_ALL) {
            return MATCHES_ALL;
        }
        List<DocumentNameMatcher> workingSet = Arrays.asList(includes, excludes);
        return new DocumentNameMatcher(format("matcherSet(%s)", join(workingSet)),
<<<<<<< HEAD
                new CollectionPredicateImpl(Arrays.asList(includes, excludes)) {
=======
                new CollectionPredicateImpl(workingSet) {
>>>>>>> 34dcb05d
                    @Override
                    public boolean test(final DocumentName documentName) {
                        if (includes.matches(documentName)) {
                            return true;
                        }
<<<<<<< HEAD
                        if (excludes.matches(documentName)) {
                            return false;
                        }
                        return true;
=======
                        return !excludes.matches(documentName);
>>>>>>> 34dcb05d
                    }
                });
    }

    /**
     * Performs a logical {@code AND} across the collection of matchers.
     * @param matchers the matchers to check.
     * @return a matcher that returns {@code true} if all the enclosed matchers return {@code true}.
     */
    public static DocumentNameMatcher and(final DocumentNameMatcher... matchers) {
        return and(Arrays.asList(matchers));
    }

    /**
     * A DocumentName predicate that uses {@link MatchPatterns}.
     */
    public static final class MatchPatternsPredicate implements Predicate<DocumentName> {
        /** The base directory for the pattern matches. */
        private final DocumentName basedir;
        /** The pattern matchers. */
        private final MatchPatterns patterns;

        private MatchPatternsPredicate(final DocumentName basedir, final MatchPatterns patterns) {
            this.basedir = basedir;
            this.patterns = patterns;
        }

        @Override
        public boolean test(final DocumentName documentName) {
            return patterns.matches(documentName.getName(),
                    tokenize(documentName.getName(), basedir.getDirectorySeparator()),
                    basedir.isCaseSensitive());
        }

        @Override
        public String toString() {
            return patterns.toString();
        }
    }

    /**
     * A DocumentName predicate that reverses another DocumentNameMatcher.
     */
    public static final class NotPredicate implements Predicate<DocumentName> {
        /** The document name matcher to reverse */
        private final DocumentNameMatcher nameMatcher;

        private NotPredicate(final DocumentNameMatcher nameMatcher) {
            this.nameMatcher = nameMatcher;
        }

        @Override
        public boolean test(final DocumentName documentName) {
            return !nameMatcher.matches(documentName);
        }

        @Override
        public String toString() {
            return nameMatcher.predicate.toString();
        }
    }

    /**
     * A DocumentName predicate that uses {@link FileFilter}.
     */
    public static final class FileFilterPredicate implements Predicate<DocumentName> {
        /** The file filter. */
        private final FileFilter fileFilter;

        private FileFilterPredicate(final FileFilter fileFilter) {
            this.fileFilter = fileFilter;
        }

        @Override
        public boolean test(final DocumentName documentName) {
            return fileFilter.accept(new File(documentName.getName()));
        }

        @Override
        public String toString() {
            return fileFilter.toString();
        }
    }

    /**
     * A marker interface to indicate this predicate contains a collection of matchers.
     */
    interface CollectionPredicate extends Predicate<DocumentName> {
        Iterable<DocumentNameMatcher> getMatchers();
    }
    /**
     * CollectionPredicate implementation.
     */
    abstract static class CollectionPredicateImpl implements CollectionPredicate {
        /** The collection for matchers that make up this predicate */
        private final Iterable<DocumentNameMatcher> matchers;

        /**
         * Constructs a collection predicate from the collection of matchers.
         * @param matchers the collection of matchers to use.
         */
        protected CollectionPredicateImpl(final Iterable<DocumentNameMatcher> matchers) {
            this.matchers = matchers;
        }

        /**
         * Gets the internal matchers.
         * @return an iterable over the internal matchers.
         */
        public Iterable<DocumentNameMatcher> getMatchers() {
            return matchers;
        }

        @Override
        public String toString() {
            StringBuilder builder = new StringBuilder(this.getClass().getName()).append(": ").append(System.lineSeparator());
            for (DocumentNameMatcher matcher : matchers) {
                builder.append(matcher.predicate.toString()).append(System.lineSeparator());
            }
            return builder.toString();
        }
    }

    /**
     * An implementation of "and" logic across a collection of DocumentNameMatchers.
     */
    // package private for testing access
    static class And extends CollectionPredicateImpl {
        And(final Iterable<DocumentNameMatcher> matchers) {
            super(matchers);
        }

        @Override
        public boolean test(final DocumentName documentName) {
            for (DocumentNameMatcher matcher : getMatchers()) {
                if (!matcher.matches(documentName)) {
                    return false;
                }
            }
            return true;
        }
    }

    /**
     * An implementation of "or" logic across a collection of DocumentNameMatchers.
     */
    // package private for testing access
    static class Or extends CollectionPredicateImpl {
        Or(final Iterable<DocumentNameMatcher> matchers) {
            super(matchers);
        }

        @Override
        public boolean test(final DocumentName documentName) {
            for (DocumentNameMatcher matcher : getMatchers()) {
                if (matcher.matches(documentName)) {
                    return true;
                }
            }
            return false;
        }
    }

    /**
     * Data from a {@link DocumentNameMatcher#decompose(DocumentName)} call.
     */
    public static final class DecomposeData {
        /** The level this data was generated at. */
        private final int level;
        /** The name of the DocumentNameMatcher that created this result. */
        private final DocumentNameMatcher matcher;
        /** The result of the check. */
        private final boolean result;
        /** The candidate */
        private final DocumentName candidate;

        private DecomposeData(final int level, final DocumentNameMatcher matcher, final DocumentName candidate, final boolean result) {
            this.level = level;
            this.matcher = matcher;
            this.result = result;
            this.candidate = candidate;
        }

        @Override
        public String toString() {
            final String fill = createFill(level);
            return format("%s%s: >>%s<< %s%n%s",
                    fill, matcher.toString(), result,
                    level == 0 ? candidate.getName() : "",
                    matcher.predicate instanceof CollectionPredicate ?
                            decompose(level + 1, (CollectionPredicate) matcher.predicate, candidate) :
                    String.format("%s%s >>%s<<", createFill(level + 1), matcher.predicate.toString(), matcher.predicate.test(candidate)));
        }

        private String createFill(final int level) {
            final char[] chars = new char[level * 2];
            Arrays.fill(chars, ' ');
            return new String(chars);
        }

        private String decompose(final int level, final CollectionPredicate predicate, final DocumentName candidate) {
            List<DecomposeData> result = new ArrayList<>();

            for (DocumentNameMatcher nameMatcher : predicate.getMatchers()) {
                nameMatcher.decompose(level, nameMatcher, candidate, result);
            }
            StringBuilder sb = new StringBuilder();
            result.forEach(x -> sb.append(x).append(System.lineSeparator()));
            return sb.toString();
        }
    }
}<|MERGE_RESOLUTION|>--- conflicted
+++ resolved
@@ -302,24 +302,13 @@
         }
         List<DocumentNameMatcher> workingSet = Arrays.asList(includes, excludes);
         return new DocumentNameMatcher(format("matcherSet(%s)", join(workingSet)),
-<<<<<<< HEAD
-                new CollectionPredicateImpl(Arrays.asList(includes, excludes)) {
-=======
                 new CollectionPredicateImpl(workingSet) {
->>>>>>> 34dcb05d
                     @Override
                     public boolean test(final DocumentName documentName) {
                         if (includes.matches(documentName)) {
                             return true;
                         }
-<<<<<<< HEAD
-                        if (excludes.matches(documentName)) {
-                            return false;
-                        }
-                        return true;
-=======
                         return !excludes.matches(documentName);
->>>>>>> 34dcb05d
                     }
                 });
     }
