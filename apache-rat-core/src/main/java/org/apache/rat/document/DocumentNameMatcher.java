/*
 * Licensed to the Apache Software Foundation (ASF) under one   *
 * or more contributor license agreements.  See the NOTICE file *
 * distributed with this work for additional information        *
 * regarding copyright ownership.  The ASF licenses this file   *
 * to you under the Apache License, Version 2.0 (the            *
 * "License"); you may not use this file except in compliance   *
 * with the License.  You may obtain a copy of the License at   *
 *                                                              *
 *   http://www.apache.org/licenses/LICENSE-2.0                 *
 *                                                              *
 * Unless required by applicable law or agreed to in writing,   *
 * software distributed under the License is distributed on an  *
 * "AS IS" BASIS, WITHOUT WARRANTIES OR CONDITIONS OF ANY       *
 * KIND, either express or implied.  See the License for the    *
 * specific language governing permissions and limitations      *
 * under the License.                                           *
 */
package org.apache.rat.document;

import java.io.File;
import java.io.FileFilter;
import java.util.ArrayList;
import java.util.Arrays;
import java.util.Collection;
import java.util.Iterator;
import java.util.LinkedHashSet;
import java.util.List;
import java.util.Optional;
import java.util.Set;
import java.util.function.Predicate;

import org.apache.rat.ConfigurationException;
import org.apache.rat.config.exclusion.plexus.MatchPattern;
import org.apache.rat.config.exclusion.plexus.MatchPatterns;

import static java.lang.String.format;

/**
 * Matches document names.
 */
public final class DocumentNameMatcher {

    /** The predicate that does the actual matching. */
    private final Predicate<DocumentName> predicate;
    /** The name of this matcher. */
    private final String name;
    /** {@code true} if this matcher is a collection of matchers. */
    private final boolean isCollection;

    /**
     * A matcher that matches all documents.
     */
    public static final DocumentNameMatcher MATCHES_ALL = new DocumentNameMatcher("TRUE", (Predicate<DocumentName>) x -> true);

    /**
     * A matcher that matches no documents.
     */
    public static final DocumentNameMatcher MATCHES_NONE = new DocumentNameMatcher("FALSE", (Predicate<DocumentName>) x -> false);

    /**
     * Constructs a DocumentNameMatcher from a name and a DocumentName predicate.
     * @param name the name for this matcher.
     * @param predicate the predicate to determine matches.
     */
    public DocumentNameMatcher(final String name, final Predicate<DocumentName> predicate) {
        this.name = name;
        this.predicate = predicate;
        this.isCollection = predicate instanceof CollectionPredicateImpl;
    }

    /**
     * Constructs a DocumentNameMatcher from a name and a delegate DocumentNameMatcher.
     * @param name the name for this matcher.
     * @param delegate the delegate to defer to.
     */
    public DocumentNameMatcher(final String name, final DocumentNameMatcher delegate) {
        this(name, delegate::matches);
    }

    /**
     * Constructs a DocumentNameMatcher from a name a MatchPatterns instance and the DocumentName for the base name.
     * @param name the name of this matcher.
     * @param patterns the patterns in the matcher.
     * @param basedir the base directory for the scanning.
     */
    public DocumentNameMatcher(final String name, final MatchPatterns patterns, final DocumentName basedir) {
        this(name, new MatchPatternsPredicate(basedir, patterns));
    }

    /**
     * Tokenizes name for faster Matcher processing.
<<<<<<< HEAD
     * @param name the name to tokenize
     * @param dirSeparator the directory separator
=======
     * @param name the name to tokenize.
     * @param dirSeparator the directory separator.
>>>>>>> c5a31fec
     * @return the tokenized name.
     */
    private static char[][] tokenize(final String name, final String dirSeparator) {
        String[] tokenizedName = MatchPattern.tokenizePathToString(name, dirSeparator);
        char[][] tokenizedNameChar = new char[tokenizedName.length][];
        for (int i = 0; i < tokenizedName.length; i++) {
            tokenizedNameChar[i] = tokenizedName[i].toCharArray();
        }
        return tokenizedNameChar;
    }

    /**
     * Constructs a DocumentNameMatcher from a name and a DocumentName predicate.
     * @param name the name of the matcher.
     * @param matchers fully specified matchers.
     */
    public DocumentNameMatcher(final String name, final MatchPatterns matchers) {
        this(name, new CollectionPredicate() {
            @Override
            public Iterable<DocumentNameMatcher> getMatchers() {
                final List<DocumentNameMatcher> result = new ArrayList<>();
                matchers.patterns().forEach(p -> result.add(new DocumentNameMatcher(p.source(),
                        (Predicate<DocumentName>) x -> MatchPatterns.from("/", p.source()).matches(x.getName(), x.isCaseSensitive()))));
                return result;
            }

            @Override
            public boolean test(final DocumentName documentName) {
                return matchers.matches(documentName.getName(), documentName.isCaseSensitive());
            }
        });
    }

    /**
     * Creates a DocumentNameMatcher from a File filter.
     * @param name The name of this matcher.
     * @param fileFilter the file filter to execute.
     */
    public DocumentNameMatcher(final String name, final FileFilter fileFilter) {
        this(name, new FileFilterPredicate(fileFilter));
    }

    /**
     * Creates a DocumentNameMatcher from a File filter.
     * @param fileFilter the file filter to execute.
     */
    public DocumentNameMatcher(final FileFilter fileFilter) {
        this(fileFilter.toString(), fileFilter);
    }

    public boolean isCollection() {
        return isCollection;
    }

    /**
     * Returns the predicate that this DocumentNameMatcher is using.
     * @return The predicate that this DocumentNameMatcher is using.
     */
    public Predicate<DocumentName> getPredicate() {
        return predicate;
    }

    @Override
    public String toString() {
        return name;
    }

    /**
     * Decomposes the matcher execution against the candidate.
     * @param candidate the candidate to check.
     * @return a list of {@link DecomposeData} for each evaluation in the matcher.
     */
    public List<DecomposeData> decompose(final DocumentName candidate) {
        final List<DecomposeData> result = new ArrayList<>();
        decompose(0, this, candidate, result);
        return result;
    }

    private void decompose(final int level, final DocumentNameMatcher matcher, final DocumentName candidate, final List<DecomposeData> result) {
        final Predicate<DocumentName> pred = matcher.getPredicate();
        result.add(new DecomposeData(level, matcher, candidate, pred.test(candidate)));
    }

    /**
     * Performs the match against the DocumentName.
     * @param documentName the document name to check.
     * @return true if the documentName matchers this DocumentNameMatcher.
     */
    public boolean matches(final DocumentName documentName) {
        return predicate.test(documentName);
    }

    /**
     * Performs a logical {@code NOT} on a DocumentNameMatcher.
     * @param nameMatcher the matcher to negate.
     * @return a PathMatcher that is the negation of the argument.
     */
    public static DocumentNameMatcher not(final DocumentNameMatcher nameMatcher) {
        if (nameMatcher == MATCHES_ALL) {
            return MATCHES_NONE;
        }
        if (nameMatcher == MATCHES_NONE) {
            return MATCHES_ALL;
        }

        return new DocumentNameMatcher(format("not(%s)", nameMatcher), new NotPredicate(nameMatcher));
    }

    /**
     * Joins a collection of DocumentNameMatchers together to create a list of the names.
     * @param matchers the matchers to extract the names from.
     * @return the String of the concatenation of the names.
     */
    private static String join(final Collection<DocumentNameMatcher> matchers) {
        List<String> children = new ArrayList<>();
        matchers.forEach(s -> children.add(s.toString()));
        return String.join(", ", children);
    }

    private static Optional<DocumentNameMatcher> standardCollectionCheck(final Collection<DocumentNameMatcher> matchers,
                                                                         final DocumentNameMatcher override) {
        if (matchers.isEmpty()) {
            throw new ConfigurationException("Empty matcher collection");
        }
        if (matchers.size() == 1) {
            return Optional.of(matchers.iterator().next());
        }
        if (matchers.contains(override)) {
            return Optional.of(override);
        }
        return Optional.empty();
    }

    /**
     * Performs a logical {@code OR} across the collection of matchers.
     * @param matchers the matchers to check.
     * @return a matcher that returns {@code true} if any of the enclosed matchers returns {@code true}.
     */
    public static DocumentNameMatcher or(final Collection<DocumentNameMatcher> matchers) {
        Optional<DocumentNameMatcher> opt = standardCollectionCheck(matchers, MATCHES_ALL);
        if (opt.isPresent()) {
            return opt.get();
        }

        // preserve order
        Set<DocumentNameMatcher> workingSet = new LinkedHashSet<>();
        for (DocumentNameMatcher matcher : matchers) {
            // check for nested or
            if (matcher.predicate instanceof Or) {
                ((Or) matcher.predicate).getMatchers().forEach(workingSet::add);
            } else {
                workingSet.add(matcher);
            }
        }
        return standardCollectionCheck(matchers, MATCHES_ALL)
                .orElseGet(() -> new DocumentNameMatcher(format("or(%s)", join(workingSet)), new Or(workingSet)));
    }

    /**
     * Performs a logical {@code OR} across the collection of matchers.
     * @param matchers the matchers to check.
     * @return a matcher that returns {@code true} if any of the enclosed matchers returns {@code true}.
     */
    public static DocumentNameMatcher or(final DocumentNameMatcher... matchers) {
        return or(Arrays.asList(matchers));
    }

    /**
     * Performs a logical {@code AND} across the collection of matchers.
     * @param matchers the matchers to check.
     * @return a matcher that returns {@code true} if all the enclosed matchers return {@code true}.
     */
    public static DocumentNameMatcher and(final Collection<DocumentNameMatcher> matchers) {
        Optional<DocumentNameMatcher> opt = standardCollectionCheck(matchers, MATCHES_NONE);
        if (opt.isPresent()) {
            return opt.get();
        }

        // preserve order
        Set<DocumentNameMatcher> workingSet = new LinkedHashSet<>();
        for (DocumentNameMatcher matcher : matchers) {
            //  check for nexted And
            if (matcher.predicate instanceof And) {
                ((And) matcher.predicate).getMatchers().forEach(workingSet::add);
            } else {
                workingSet.add(matcher);
            }
        }
        opt = standardCollectionCheck(matchers, MATCHES_NONE);
        return opt.orElseGet(() -> new DocumentNameMatcher(format("and(%s)", join(workingSet)), new And(workingSet)));
    }

    /**
     * A particular matcher that will not match any excluded unless they are listed in the includes.
     * @param includes the DocumentNameMatcher to match the includes.
     * @param excludes the DocumentNameMatcher to match the excludes.
     * @return a DocumentNameMatcher with the specified logic.
     */
    public static DocumentNameMatcher matcherSet(final DocumentNameMatcher includes,
                                                 final DocumentNameMatcher excludes) {
        if (excludes == MATCHES_NONE) {
            return MATCHES_ALL;
        } else {
            if (includes == MATCHES_NONE) {
                return not(excludes);
            }
        }
        if (includes == MATCHES_ALL) {
            return MATCHES_ALL;
        }
        List<DocumentNameMatcher> workingSet = Arrays.asList(includes, excludes);
        return new DocumentNameMatcher(format("matcherSet(%s)", join(workingSet)), new MatcherPredicate(workingSet));
    }

    /**
     * Performs a logical {@code AND} across the collection of matchers.
     * @param matchers the matchers to check.
     * @return a matcher that returns {@code true} if all the enclosed matchers return {@code true}.
     */
    public static DocumentNameMatcher and(final DocumentNameMatcher... matchers) {
        return and(Arrays.asList(matchers));
    }

    /**
<<<<<<< HEAD
     * A DocumentName predicate that uses MatchPatterns.
     */
    public static final class MatchPatternsPredicate implements Predicate<DocumentName> {
        /** The base directory for the pattern matches */
        private final DocumentName basedir;
        /** The pattern matchers */
=======
     * A DocumentName predicate that uses {@link MatchPatterns}.
     */
    public static final class MatchPatternsPredicate implements Predicate<DocumentName> {
        /** The base directory for the pattern matches. */
        private final DocumentName basedir;
        /** The pattern matchers. */
>>>>>>> c5a31fec
        private final MatchPatterns patterns;

        private MatchPatternsPredicate(final DocumentName basedir, final MatchPatterns patterns) {
            this.basedir = basedir;
            this.patterns = patterns;
        }

        @Override
        public boolean test(final DocumentName documentName) {
            return patterns.matches(documentName.getName(),
                    tokenize(documentName.getName(), basedir.getDirectorySeparator()),
                    basedir.isCaseSensitive());
        }

        @Override
        public String toString() {
            return patterns.toString();
        }
    }

    /**
     * A DocumentName predicate that reverses another DocumentNameMatcher.
     */
    public static final class NotPredicate implements Predicate<DocumentName> {
        /** The document name matcher to reverse */
        private final DocumentNameMatcher nameMatcher;

        private NotPredicate(final DocumentNameMatcher nameMatcher) {
            this.nameMatcher = nameMatcher;
        }

        @Override
        public boolean test(final DocumentName documentName) {
            return !nameMatcher.matches(documentName);
        }

        @Override
        public String toString() {
            return nameMatcher.predicate.toString();
        }
    }

    /**
<<<<<<< HEAD
     * A DocumentName predicate that uses FileFilter.
     */
    public static final class FileFilterPredicate implements Predicate<DocumentName> {
        /** The file filter */
=======
     * A DocumentName predicate that uses {@link FileFilter}.
     */
    public static final class FileFilterPredicate implements Predicate<DocumentName> {
        /** The file filter. */
>>>>>>> c5a31fec
        private final FileFilter fileFilter;

        private FileFilterPredicate(final FileFilter fileFilter) {
            this.fileFilter = fileFilter;
        }

        @Override
        public boolean test(final DocumentName documentName) {
            return fileFilter.accept(new File(documentName.getName()));
        }

        @Override
        public String toString() {
            return fileFilter.toString();
        }
    }

<<<<<<< HEAD
    interface CollectionPredicate extends Predicate<DocumentName> {
        Iterable<DocumentNameMatcher> getMatchers();
    }
    /**
     * A marker interface to indicate this predicate contains a collection of matchers.
=======
    /**
     * A marker interface to indicate this predicate contains a collection of matchers.
     */
    interface CollectionPredicate extends Predicate<DocumentName> {
        Iterable<DocumentNameMatcher> getMatchers();
    }

    /**
     * A marker class to indicate this predicate contains a collection of matchers.
>>>>>>> c5a31fec
     */
    abstract static class CollectionPredicateImpl implements CollectionPredicate {
        /** The collection for matchers that make up this predicate */
        private final Iterable<DocumentNameMatcher> matchers;

        /**
         * Constructs a collection predicate from the collection of matchers.
         * @param matchers the collection of matchers to use.
         */
        protected CollectionPredicateImpl(final Iterable<DocumentNameMatcher> matchers) {
            this.matchers = matchers;
        }

        /**
         * Gets the internal matchers.
         * @return an iterable over the internal matchers.
         */
        public Iterable<DocumentNameMatcher> getMatchers() {
            return matchers;
        }

        @Override
        public String toString() {
            StringBuilder builder = new StringBuilder(this.getClass().getName()).append(": ").append(System.lineSeparator());
            for (DocumentNameMatcher matcher : matchers) {
                builder.append(matcher.predicate.toString()).append(System.lineSeparator());
            }
            return builder.toString();
        }
    }

    /**
     * An implementation of "and" logic across a collection of DocumentNameMatchers.
     */
    // package private for testing access
    static class And extends CollectionPredicateImpl {
        And(final Iterable<DocumentNameMatcher> matchers) {
            super(matchers);
        }

        @Override
        public boolean test(final DocumentName documentName) {
            for (DocumentNameMatcher matcher : getMatchers()) {
                if (!matcher.matches(documentName)) {
                    return false;
                }
            }
            return true;
        }
    }

    /**
     * An implementation of "or" logic across a collection of DocumentNameMatchers.
     */
    // package private for testing access
    static class Or extends CollectionPredicateImpl {
        Or(final Iterable<DocumentNameMatcher> matchers) {
            super(matchers);
        }

        @Override
        public boolean test(final DocumentName documentName) {
            for (DocumentNameMatcher matcher : getMatchers()) {
                if (matcher.matches(documentName)) {
                    return true;
                }
            }
            return false;
        }
    }

    /**
     * An implementation of "or" logic across a collection of DocumentNameMatchers.
     */
    // package private for testing access
    static class MatcherPredicate extends CollectionPredicateImpl {
        MatcherPredicate(final Iterable<DocumentNameMatcher> matchers) {
            super(matchers);
        }

        @Override
        public boolean test(final DocumentName documentName) {
            Iterator<DocumentNameMatcher> iter = getMatchers().iterator();
            // included
            if (iter.next().matches(documentName)) {
                return true;
            }
            // excluded
            return !iter.next().matches(documentName);
        }
    }

    /**
     * Data from a {@link DocumentNameMatcher#decompose(DocumentName)} call.
     */
    public static final class DecomposeData {
<<<<<<< HEAD
        /** The level this data was generated at */
        private final int level;
        /** The name of the DocumentNameMatcher that created this result */
        private final DocumentNameMatcher matcher;
        /** The result of the check. */
        private final boolean result;
        /** The candidate */
=======
        /** The level this data was generated at. */
        private final int level;
        /** The name of the DocumentNameMatcher that created this result. */
        private final DocumentNameMatcher matcher;
        /** The result of the check. */
        private final boolean result;
        /** The actual candidate. */
>>>>>>> c5a31fec
        private final DocumentName candidate;

        private DecomposeData(final int level, final DocumentNameMatcher matcher, final DocumentName candidate, final boolean result) {
            this.level = level;
            this.matcher = matcher;
            this.result = result;
            this.candidate = candidate;
        }

        @Override
        public String toString() {
            final String fill = createFill(level);
            return format("%s%s: >>%s<< %s%n%s",
                    fill, matcher.toString(), result,
                    level == 0 ? candidate.getName() : "",
                    matcher.predicate instanceof CollectionPredicate ?
                            decompose(level + 1, (CollectionPredicate) matcher.predicate, candidate) :
                    String.format("%s%s >>%s<<", createFill(level + 1), matcher.predicate.toString(), matcher.predicate.test(candidate)));
        }

        private String createFill(final int level) {
            final char[] chars = new char[level * 2];
            Arrays.fill(chars, ' ');
            return new String(chars);
        }

        private String decompose(final int level, final CollectionPredicate predicate, final DocumentName candidate) {
            List<DecomposeData> result = new ArrayList<>();

            for (DocumentNameMatcher nameMatcher : predicate.getMatchers()) {
                nameMatcher.decompose(level, nameMatcher, candidate, result);
            }
            StringBuilder sb = new StringBuilder();
            result.forEach(x -> sb.append(x).append(System.lineSeparator()));
            return sb.toString();
        }
    }
}<|MERGE_RESOLUTION|>--- conflicted
+++ resolved
@@ -90,13 +90,8 @@
 
     /**
      * Tokenizes name for faster Matcher processing.
-<<<<<<< HEAD
-     * @param name the name to tokenize
-     * @param dirSeparator the directory separator
-=======
      * @param name the name to tokenize.
      * @param dirSeparator the directory separator.
->>>>>>> c5a31fec
      * @return the tokenized name.
      */
     private static char[][] tokenize(final String name, final String dirSeparator) {
@@ -321,21 +316,12 @@
     }
 
     /**
-<<<<<<< HEAD
-     * A DocumentName predicate that uses MatchPatterns.
-     */
-    public static final class MatchPatternsPredicate implements Predicate<DocumentName> {
-        /** The base directory for the pattern matches */
-        private final DocumentName basedir;
-        /** The pattern matchers */
-=======
      * A DocumentName predicate that uses {@link MatchPatterns}.
      */
     public static final class MatchPatternsPredicate implements Predicate<DocumentName> {
         /** The base directory for the pattern matches. */
         private final DocumentName basedir;
         /** The pattern matchers. */
->>>>>>> c5a31fec
         private final MatchPatterns patterns;
 
         private MatchPatternsPredicate(final DocumentName basedir, final MatchPatterns patterns) {
@@ -379,17 +365,10 @@
     }
 
     /**
-<<<<<<< HEAD
-     * A DocumentName predicate that uses FileFilter.
-     */
-    public static final class FileFilterPredicate implements Predicate<DocumentName> {
-        /** The file filter */
-=======
      * A DocumentName predicate that uses {@link FileFilter}.
      */
     public static final class FileFilterPredicate implements Predicate<DocumentName> {
         /** The file filter. */
->>>>>>> c5a31fec
         private final FileFilter fileFilter;
 
         private FileFilterPredicate(final FileFilter fileFilter) {
@@ -407,23 +386,16 @@
         }
     }
 
-<<<<<<< HEAD
+
+    /**
+     * A marker interface to indicate this predicate contains a collection of matchers.
+     */
     interface CollectionPredicate extends Predicate<DocumentName> {
         Iterable<DocumentNameMatcher> getMatchers();
     }
-    /**
-     * A marker interface to indicate this predicate contains a collection of matchers.
-=======
-    /**
-     * A marker interface to indicate this predicate contains a collection of matchers.
-     */
-    interface CollectionPredicate extends Predicate<DocumentName> {
-        Iterable<DocumentNameMatcher> getMatchers();
-    }
 
     /**
      * A marker class to indicate this predicate contains a collection of matchers.
->>>>>>> c5a31fec
      */
     abstract static class CollectionPredicateImpl implements CollectionPredicate {
         /** The collection for matchers that make up this predicate */
@@ -520,15 +492,6 @@
      * Data from a {@link DocumentNameMatcher#decompose(DocumentName)} call.
      */
     public static final class DecomposeData {
-<<<<<<< HEAD
-        /** The level this data was generated at */
-        private final int level;
-        /** The name of the DocumentNameMatcher that created this result */
-        private final DocumentNameMatcher matcher;
-        /** The result of the check. */
-        private final boolean result;
-        /** The candidate */
-=======
         /** The level this data was generated at. */
         private final int level;
         /** The name of the DocumentNameMatcher that created this result. */
@@ -536,7 +499,6 @@
         /** The result of the check. */
         private final boolean result;
         /** The actual candidate. */
->>>>>>> c5a31fec
         private final DocumentName candidate;
 
         private DecomposeData(final int level, final DocumentNameMatcher matcher, final DocumentName candidate, final boolean result) {
