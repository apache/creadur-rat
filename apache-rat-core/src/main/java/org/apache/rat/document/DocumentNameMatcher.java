/*
 * Licensed to the Apache Software Foundation (ASF) under one   *
 * or more contributor license agreements.  See the NOTICE file *
 * distributed with this work for additional information        *
 * regarding copyright ownership.  The ASF licenses this file   *
 * to you under the Apache License, Version 2.0 (the            *
 * "License"); you may not use this file except in compliance   *
 * with the License.  You may obtain a copy of the License at   *
 *                                                              *
 *   http://www.apache.org/licenses/LICENSE-2.0                 *
 *                                                              *
 * Unless required by applicable law or agreed to in writing,   *
 * software distributed under the License is distributed on an  *
 * "AS IS" BASIS, WITHOUT WARRANTIES OR CONDITIONS OF ANY       *
 * KIND, either express or implied.  See the License for the    *
 * specific language governing permissions and limitations      *
 * under the License.                                           *
 */
package org.apache.rat.document;

import java.io.File;
import java.io.FileFilter;
import java.util.ArrayList;
import java.util.Arrays;
import java.util.Collection;
<<<<<<< HEAD
=======
import java.util.Iterator;
>>>>>>> 89192f88
import java.util.LinkedHashSet;
import java.util.List;
import java.util.Optional;
import java.util.Set;
import java.util.function.Predicate;

import org.apache.rat.ConfigurationException;
import org.apache.rat.config.exclusion.plexus.MatchPattern;
import org.apache.rat.config.exclusion.plexus.MatchPatterns;

import static java.lang.String.format;

/**
 * Matches document names.
 */
public final class DocumentNameMatcher {

    /** The predicate that does the actual matching. */
    private final Predicate<DocumentName> predicate;
    /** The name of this matcher. */
    private final String name;
<<<<<<< HEAD
    /** {@code true} this this matcher is a collection of matchers */
=======
    /** {@code true} if this matcher is a collection of matchers. */
>>>>>>> 89192f88
    private final boolean isCollection;

    /**
     * A matcher that matches all documents.
     */
    public static final DocumentNameMatcher MATCHES_ALL = new DocumentNameMatcher("TRUE", (Predicate<DocumentName>) x -> true);

    /**
     * A matcher that matches no documents.
     */
    public static final DocumentNameMatcher MATCHES_NONE = new DocumentNameMatcher("FALSE", (Predicate<DocumentName>) x -> false);

    /**
     * Constructs a DocumentNameMatcher from a name and a DocumentName predicate.
     * @param name the name for this matcher.
     * @param predicate the predicate to determine matches.
     */
    public DocumentNameMatcher(final String name, final Predicate<DocumentName> predicate) {
        this.name = name;
        this.predicate = predicate;
        this.isCollection = predicate instanceof CollectionPredicateImpl;
    }

    /**
     * Constructs a DocumentNameMatcher from a name and a delegate DocumentNameMatcher.
     * @param name the name for this matcher.
     * @param delegate the delegate to defer to.
     */
    public DocumentNameMatcher(final String name, final DocumentNameMatcher delegate) {
        this(name, delegate::matches);
    }

    /**
     * Constructs a DocumentNameMatcher from a name a MatchPatterns instance and the DocumentName for the base name.
     * @param name the name of this matcher.
     * @param patterns the patterns in the matcher.
     * @param basedir the base directory for the scanning.
     */
    public DocumentNameMatcher(final String name, final MatchPatterns patterns, final DocumentName basedir) {
        this(name, new MatchPatternsPredicate(basedir, patterns));
    }

    /**
     * Tokenizes name for faster Matcher processing.
<<<<<<< HEAD
     * @param name the name to tokenize
     * @param dirSeparator the directory separator
=======
     * @param name the name to tokenize.
     * @param dirSeparator the directory separator.
>>>>>>> 89192f88
     * @return the tokenized name.
     */
    private static char[][] tokenize(final String name, final String dirSeparator) {
        String[] tokenizedName = MatchPattern.tokenizePathToString(name, dirSeparator);
        char[][] tokenizedNameChar = new char[tokenizedName.length][];
        for (int i = 0; i < tokenizedName.length; i++) {
            tokenizedNameChar[i] = tokenizedName[i].toCharArray();
        }
        return tokenizedNameChar;
    }

    /**
     * Constructs a DocumentNameMatcher from a name and a DocumentName predicate.
     * @param name the name of the matcher.
     * @param matchers fully specified matchers.
     */
    public DocumentNameMatcher(final String name, final MatchPatterns matchers) {
        this(name, new CollectionPredicate() {
            @Override
            public Iterable<DocumentNameMatcher> getMatchers() {
                final List<DocumentNameMatcher> result = new ArrayList<>();
                matchers.patterns().forEach(p -> result.add(new DocumentNameMatcher(p.source(),
                        (Predicate<DocumentName>) x -> MatchPatterns.from("/", p.source()).matches(x.getName(), x.isCaseSensitive()))));
                return result;
            }

            @Override
            public boolean test(final DocumentName documentName) {
                return matchers.matches(documentName.getName(), documentName.isCaseSensitive());
            }
        });
    }

    /**
     * Creates a DocumentNameMatcher from a File filter.
     * @param name The name of this matcher.
     * @param fileFilter the file filter to execute.
     */
    public DocumentNameMatcher(final String name, final FileFilter fileFilter) {
        this(name, new FileFilterPredicate(fileFilter));
    }

    /**
     * Creates a DocumentNameMatcher from a File filter.
     * @param fileFilter the file filter to execute.
     */
    public DocumentNameMatcher(final FileFilter fileFilter) {
        this(fileFilter.toString(), fileFilter);
    }

    public boolean isCollection() {
        return isCollection;
    }

    /**
     * Returns the predicate that this DocumentNameMatcher is using.
     * @return The predicate that this DocumentNameMatcher is using.
     */
    public Predicate<DocumentName> getPredicate() {
        return predicate;
    }

    @Override
    public String toString() {
        return name;
    }

    /**
     * Decomposes the matcher execution against the candidate.
     * @param candidate the candidate to check.
     * @return a list of {@link DecomposeData} for each evaluation in the matcher.
     */
    public List<DecomposeData> decompose(final DocumentName candidate) {
        final List<DecomposeData> result = new ArrayList<>();
        decompose(0, this, candidate, result);
        return result;
    }

    private void decompose(final int level, final DocumentNameMatcher matcher, final DocumentName candidate, final List<DecomposeData> result) {
        final Predicate<DocumentName> pred = matcher.getPredicate();
        result.add(new DecomposeData(level, matcher, candidate, pred.test(candidate)));
    }

    /**
     * Performs the match against the DocumentName.
     * @param documentName the document name to check.
     * @return true if the documentName matchers this DocumentNameMatcher.
     */
    public boolean matches(final DocumentName documentName) {
            return predicate.test(documentName);
    }

    /**
     * Performs a logical {@code NOT} on a DocumentNameMatcher.
     * @param nameMatcher the matcher to negate.
     * @return a PathMatcher that is the negation of the argument.
     */
    public static DocumentNameMatcher not(final DocumentNameMatcher nameMatcher) {
        if (nameMatcher == MATCHES_ALL) {
            return MATCHES_NONE;
        }
        if (nameMatcher == MATCHES_NONE) {
            return MATCHES_ALL;
        }

        return new DocumentNameMatcher(format("not(%s)", nameMatcher), new NotPredicate(nameMatcher));
    }

    /**
     * Joins a collection of DocumentNameMatchers together to create a list of the names.
     * @param matchers the matchers to extract the names from.
     * @return the String of the concatenation of the names.
     */
    private static String join(final Collection<DocumentNameMatcher> matchers) {
        List<String> children = new ArrayList<>();
        matchers.forEach(s -> children.add(s.toString()));
        return String.join(", ", children);
    }

    private static Optional<DocumentNameMatcher> standardCollectionCheck(final Collection<DocumentNameMatcher> matchers,
                                                                         final DocumentNameMatcher override) {
        if (matchers.isEmpty()) {
            throw new ConfigurationException("Empty matcher collection");
        }
        if (matchers.size() == 1) {
            return Optional.of(matchers.iterator().next());
        }
        if (matchers.contains(override)) {
            return Optional.of(override);
        }
        return Optional.empty();
    }

    /**
     * Performs a logical {@code OR} across the collection of matchers.
     * @param matchers the matchers to check.
     * @return a matcher that returns {@code true} if any of the enclosed matchers returns {@code true}.
     */
    public static DocumentNameMatcher or(final Collection<DocumentNameMatcher> matchers) {
        Optional<DocumentNameMatcher> opt = standardCollectionCheck(matchers, MATCHES_ALL);
        if (opt.isPresent()) {
            return opt.get();
        }

        // preserve order
        Set<DocumentNameMatcher> workingSet = new LinkedHashSet<>();
        for (DocumentNameMatcher matcher : matchers) {
            // check for nested or
            if (matcher.predicate instanceof Or) {
                ((Or) matcher.predicate).getMatchers().forEach(workingSet::add);
            } else {
                workingSet.add(matcher);
            }
        }
        return standardCollectionCheck(matchers, MATCHES_ALL)
                .orElseGet(() -> new DocumentNameMatcher(format("or(%s)", join(workingSet)), new Or(workingSet)));
    }

    /**
     * Performs a logical {@code OR} across the collection of matchers.
     * @param matchers the matchers to check.
     * @return a matcher that returns {@code true} if any of the enclosed matchers returns {@code true}.
     */
    public static DocumentNameMatcher or(final DocumentNameMatcher... matchers) {
        return or(Arrays.asList(matchers));
    }

    /**
     * Performs a logical {@code AND} across the collection of matchers.
     * @param matchers the matchers to check.
     * @return a matcher that returns {@code true} if all the enclosed matchers return {@code true}.
     */
    public static DocumentNameMatcher and(final Collection<DocumentNameMatcher> matchers) {
        Optional<DocumentNameMatcher> opt = standardCollectionCheck(matchers, MATCHES_NONE);
        if (opt.isPresent()) {
            return opt.get();
        }

        // preserve order
        Set<DocumentNameMatcher> workingSet = new LinkedHashSet<>();
        for (DocumentNameMatcher matcher : matchers) {
            //  check for nexted And
            if (matcher.predicate instanceof And) {
                ((And) matcher.predicate).getMatchers().forEach(workingSet::add);
            } else {
                workingSet.add(matcher);
            }
        }
        opt = standardCollectionCheck(matchers, MATCHES_NONE);
        return opt.orElseGet(() -> new DocumentNameMatcher(format("and(%s)", join(workingSet)), new And(workingSet)));
    }

    /**
     * A particular matcher that will not match any excluded unless they are listed in the includes.
     * @param includes the DocumentNameMatcher to match the includes.
     * @param excludes the DocumentNameMatcher to match the excludes.
     * @return a DocumentNameMatcher with the specified logic.
     */
    public static DocumentNameMatcher matcherSet(final DocumentNameMatcher includes,
                                                 final DocumentNameMatcher excludes) {
        if (excludes == MATCHES_NONE) {
            return MATCHES_ALL;
        } else {
            if (includes == MATCHES_NONE) {
                return not(excludes);
            }
        }
        if (includes == MATCHES_ALL) {
            return MATCHES_ALL;
        }
        List<DocumentNameMatcher> workingSet = Arrays.asList(includes, excludes);
<<<<<<< HEAD
        return new DocumentNameMatcher(format("matcherSet(%s)", join(workingSet)),
                new CollectionPredicateImpl(Arrays.asList(includes, excludes)) {
                    @Override
                    public boolean test(final DocumentName documentName) {
                        if (includes.matches(documentName)) {
                            return true;
                        }
                        if (excludes.matches(documentName)) {
                            return false;
                        }
                        return true;
                    }
                });
=======
        return new DocumentNameMatcher(format("matcherSet(%s)", join(workingSet)), new MatcherPredicate(workingSet));
>>>>>>> 89192f88
    }

    /**
     * Performs a logical {@code AND} across the collection of matchers.
     * @param matchers the matchers to check.
     * @return a matcher that returns {@code true} if all the enclosed matchers return {@code true}.
     */
    public static DocumentNameMatcher and(final DocumentNameMatcher... matchers) {
        return and(Arrays.asList(matchers));
    }

<<<<<<< HEAD


    /**
     * A DocumentName predicate that uses MatchPatterns.
     */
    public static final class MatchPatternsPredicate implements Predicate<DocumentName> {
        /** The base directory for the pattern matches */
        private final DocumentName basedir;
        /** The patter matchers */
=======
    /**
     * A DocumentName predicate that uses {@link MatchPatterns}.
     */
    public static final class MatchPatternsPredicate implements Predicate<DocumentName> {
        /** The base directory for the pattern matches. */
        private final DocumentName basedir;
        /** The pattern matchers. */
>>>>>>> 89192f88
        private final MatchPatterns patterns;

        private MatchPatternsPredicate(final DocumentName basedir, final MatchPatterns patterns) {
            this.basedir = basedir;
            this.patterns = patterns;
        }

        @Override
        public boolean test(final DocumentName documentName) {
            return patterns.matches(documentName.getName(),
                    tokenize(documentName.getName(), basedir.getDirectorySeparator()),
                    basedir.isCaseSensitive());
        }

        @Override
        public String toString() {
            return patterns.toString();
        }
    }

    /**
<<<<<<< HEAD
     * A DocumentName predicate reverses another DocumentNameMatcher
=======
     * A DocumentName predicate that reverses another DocumentNameMatcher.
>>>>>>> 89192f88
     */
    public static final class NotPredicate implements Predicate<DocumentName> {
        /** The document name matcher to reverse */
        private final DocumentNameMatcher nameMatcher;

        private NotPredicate(final DocumentNameMatcher nameMatcher) {
            this.nameMatcher = nameMatcher;
        }

        @Override
        public boolean test(final DocumentName documentName) {
            return !nameMatcher.matches(documentName);
        }

        @Override
        public String toString() {
            return nameMatcher.predicate.toString();
        }
    }

    /**
<<<<<<< HEAD
     * A DocumentName predicate that uses FileFilter.
     */
    public static final class FileFilterPredicate implements Predicate<DocumentName> {
        /** The file filter */
=======
     * A DocumentName predicate that uses {@link FileFilter}.
     */
    public static final class FileFilterPredicate implements Predicate<DocumentName> {
        /** The file filter. */
>>>>>>> 89192f88
        private final FileFilter fileFilter;

        private FileFilterPredicate(final FileFilter fileFilter) {
            this.fileFilter = fileFilter;
        }

        @Override
        public boolean test(final DocumentName documentName) {
            return fileFilter.accept(new File(documentName.getName()));
        }

        @Override
        public String toString() {
            return fileFilter.toString();
        }
    }

<<<<<<< HEAD
    interface CollectionPredicate extends Predicate<DocumentName> {
        Iterable<DocumentNameMatcher> getMatchers();
    }
    /**
     * A marker interface to indicate this predicate contains a collection of matchers.
=======
    /**
     * A marker interface to indicate this predicate contains a collection of matchers.
     */
    interface CollectionPredicate extends Predicate<DocumentName> {
        Iterable<DocumentNameMatcher> getMatchers();
    }

    /**
     * A marker class to indicate this predicate contains a collection of matchers.
>>>>>>> 89192f88
     */
    abstract static class CollectionPredicateImpl implements CollectionPredicate {
        /** The collection for matchers that make up this predicate */
        private final Iterable<DocumentNameMatcher> matchers;

        /**
<<<<<<< HEAD
         * Constructs a collection predicate from the collection of matchers
=======
         * Constructs a collection predicate from the collection of matchers.
>>>>>>> 89192f88
         * @param matchers the collection of matchers to use.
         */
        protected CollectionPredicateImpl(final Iterable<DocumentNameMatcher> matchers) {
            this.matchers = matchers;
        }

        /**
         * Gets the internal matchers.
         * @return an iterable over the internal matchers.
         */
        public Iterable<DocumentNameMatcher> getMatchers() {
            return matchers;
        }

<<<<<<< HEAD
=======
        @Override
>>>>>>> 89192f88
        public String toString() {
            StringBuilder builder = new StringBuilder(this.getClass().getName()).append(": ").append(System.lineSeparator());
            for (DocumentNameMatcher matcher : matchers) {
                builder.append(matcher.predicate.toString()).append(System.lineSeparator());
            }
            return builder.toString();
        }
    }

    /**
     * An implementation of "and" logic across a collection of DocumentNameMatchers.
     */
    // package private for testing access
    static class And extends CollectionPredicateImpl {
        And(final Iterable<DocumentNameMatcher> matchers) {
            super(matchers);
        }

        @Override
        public boolean test(final DocumentName documentName) {
            for (DocumentNameMatcher matcher : getMatchers()) {
                if (!matcher.matches(documentName)) {
                    return false;
                }
            }
            return true;
        }
    }

    /**
     * An implementation of "or" logic across a collection of DocumentNameMatchers.
     */
    // package private for testing access
    static class Or extends CollectionPredicateImpl {
        Or(final Iterable<DocumentNameMatcher> matchers) {
            super(matchers);
        }

        @Override
        public boolean test(final DocumentName documentName) {
            for (DocumentNameMatcher matcher : getMatchers()) {
                if (matcher.matches(documentName)) {
                    return true;
                }
            }
            return false;
        }
    }

    /**
<<<<<<< HEAD
     * Data from a {@link DocumentNameMatcher#decompose(DocumentName)} call.
     */
    public static final class DecomposeData {
        /** the level this data was generated at */
        private final int level;
        /** The name of the DocumentNameMatcher that created this result */
        private final DocumentNameMatcher matcher;
        /** The result of the check. */
        private final boolean result;
        /** The candidate */
=======
     * An implementation of "or" logic across a collection of DocumentNameMatchers.
     */
    // package private for testing access
    static class MatcherPredicate extends CollectionPredicateImpl {
        MatcherPredicate(final Iterable<DocumentNameMatcher> matchers) {
            super(matchers);
        }

        @Override
        public boolean test(final DocumentName documentName) {
            Iterator<DocumentNameMatcher> iter = getMatchers().iterator();
            // included
            if (iter.next().matches(documentName)) {
                return true;
            }
            // excluded
            return !iter.next().matches(documentName);
        }
    }

    /**
     * Data from a {@link DocumentNameMatcher#decompose(DocumentName)} call.
     */
    public static final class DecomposeData {
        /** The level this data was generated at. */
        private final int level;
        /** The name of the DocumentNameMatcher that created this result. */
        private final DocumentNameMatcher matcher;
        /** The result of the check. */
        private final boolean result;
        /** The actual candidate. */
>>>>>>> 89192f88
        private final DocumentName candidate;

        private DecomposeData(final int level, final DocumentNameMatcher matcher, final DocumentName candidate, final boolean result) {
            this.level = level;
            this.matcher = matcher;
            this.result = result;
            this.candidate = candidate;
        }

        @Override
        public String toString() {
            final String fill = createFill(level);
            return format("%s%s: >>%s<< %s%n%s",
                    fill, matcher.toString(), result,
                    level == 0 ? candidate.getName() : "",
                    matcher.predicate instanceof CollectionPredicate ?
                            decompose(level + 1, (CollectionPredicate) matcher.predicate, candidate) :
                    String.format("%s%s >>%s<<", createFill(level + 1), matcher.predicate.toString(), matcher.predicate.test(candidate)));
        }

        private String createFill(final int level) {
            final char[] chars = new char[level * 2];
            Arrays.fill(chars, ' ');
            return new String(chars);
        }

        private String decompose(final int level, final CollectionPredicate predicate, final DocumentName candidate) {
            List<DecomposeData> result = new ArrayList<>();

            for (DocumentNameMatcher nameMatcher : predicate.getMatchers()) {
                nameMatcher.decompose(level, nameMatcher, candidate, result);
            }
            StringBuilder sb = new StringBuilder();
            result.forEach(x -> sb.append(x).append(System.lineSeparator()));
            return sb.toString();
        }
    }
}<|MERGE_RESOLUTION|>--- conflicted
+++ resolved
@@ -23,10 +23,6 @@
 import java.util.ArrayList;
 import java.util.Arrays;
 import java.util.Collection;
-<<<<<<< HEAD
-=======
-import java.util.Iterator;
->>>>>>> 89192f88
 import java.util.LinkedHashSet;
 import java.util.List;
 import java.util.Optional;
@@ -48,11 +44,7 @@
     private final Predicate<DocumentName> predicate;
     /** The name of this matcher. */
     private final String name;
-<<<<<<< HEAD
-    /** {@code true} this this matcher is a collection of matchers */
-=======
     /** {@code true} if this matcher is a collection of matchers. */
->>>>>>> 89192f88
     private final boolean isCollection;
 
     /**
@@ -97,13 +89,8 @@
 
     /**
      * Tokenizes name for faster Matcher processing.
-<<<<<<< HEAD
-     * @param name the name to tokenize
-     * @param dirSeparator the directory separator
-=======
      * @param name the name to tokenize.
      * @param dirSeparator the directory separator.
->>>>>>> 89192f88
      * @return the tokenized name.
      */
     private static char[][] tokenize(final String name, final String dirSeparator) {
@@ -315,23 +302,7 @@
             return MATCHES_ALL;
         }
         List<DocumentNameMatcher> workingSet = Arrays.asList(includes, excludes);
-<<<<<<< HEAD
-        return new DocumentNameMatcher(format("matcherSet(%s)", join(workingSet)),
-                new CollectionPredicateImpl(Arrays.asList(includes, excludes)) {
-                    @Override
-                    public boolean test(final DocumentName documentName) {
-                        if (includes.matches(documentName)) {
-                            return true;
-                        }
-                        if (excludes.matches(documentName)) {
-                            return false;
-                        }
-                        return true;
-                    }
-                });
-=======
         return new DocumentNameMatcher(format("matcherSet(%s)", join(workingSet)), new MatcherPredicate(workingSet));
->>>>>>> 89192f88
     }
 
     /**
@@ -343,17 +314,6 @@
         return and(Arrays.asList(matchers));
     }
 
-<<<<<<< HEAD
-
-
-    /**
-     * A DocumentName predicate that uses MatchPatterns.
-     */
-    public static final class MatchPatternsPredicate implements Predicate<DocumentName> {
-        /** The base directory for the pattern matches */
-        private final DocumentName basedir;
-        /** The patter matchers */
-=======
     /**
      * A DocumentName predicate that uses {@link MatchPatterns}.
      */
@@ -361,7 +321,6 @@
         /** The base directory for the pattern matches. */
         private final DocumentName basedir;
         /** The pattern matchers. */
->>>>>>> 89192f88
         private final MatchPatterns patterns;
 
         private MatchPatternsPredicate(final DocumentName basedir, final MatchPatterns patterns) {
@@ -383,11 +342,7 @@
     }
 
     /**
-<<<<<<< HEAD
-     * A DocumentName predicate reverses another DocumentNameMatcher
-=======
      * A DocumentName predicate that reverses another DocumentNameMatcher.
->>>>>>> 89192f88
      */
     public static final class NotPredicate implements Predicate<DocumentName> {
         /** The document name matcher to reverse */
@@ -409,17 +364,10 @@
     }
 
     /**
-<<<<<<< HEAD
-     * A DocumentName predicate that uses FileFilter.
-     */
-    public static final class FileFilterPredicate implements Predicate<DocumentName> {
-        /** The file filter */
-=======
      * A DocumentName predicate that uses {@link FileFilter}.
      */
     public static final class FileFilterPredicate implements Predicate<DocumentName> {
         /** The file filter. */
->>>>>>> 89192f88
         private final FileFilter fileFilter;
 
         private FileFilterPredicate(final FileFilter fileFilter) {
@@ -437,34 +385,22 @@
         }
     }
 
-<<<<<<< HEAD
+    /**
+     * A marker interface to indicate this predicate contains a collection of matchers.
+     */
     interface CollectionPredicate extends Predicate<DocumentName> {
         Iterable<DocumentNameMatcher> getMatchers();
     }
-    /**
-     * A marker interface to indicate this predicate contains a collection of matchers.
-=======
-    /**
-     * A marker interface to indicate this predicate contains a collection of matchers.
-     */
-    interface CollectionPredicate extends Predicate<DocumentName> {
-        Iterable<DocumentNameMatcher> getMatchers();
-    }
 
     /**
      * A marker class to indicate this predicate contains a collection of matchers.
->>>>>>> 89192f88
      */
     abstract static class CollectionPredicateImpl implements CollectionPredicate {
         /** The collection for matchers that make up this predicate */
         private final Iterable<DocumentNameMatcher> matchers;
 
         /**
-<<<<<<< HEAD
-         * Constructs a collection predicate from the collection of matchers
-=======
          * Constructs a collection predicate from the collection of matchers.
->>>>>>> 89192f88
          * @param matchers the collection of matchers to use.
          */
         protected CollectionPredicateImpl(final Iterable<DocumentNameMatcher> matchers) {
@@ -479,10 +415,7 @@
             return matchers;
         }
 
-<<<<<<< HEAD
-=======
-        @Override
->>>>>>> 89192f88
+        @Override
         public String toString() {
             StringBuilder builder = new StringBuilder(this.getClass().getName()).append(": ").append(System.lineSeparator());
             for (DocumentNameMatcher matcher : matchers) {
@@ -533,18 +466,6 @@
     }
 
     /**
-<<<<<<< HEAD
-     * Data from a {@link DocumentNameMatcher#decompose(DocumentName)} call.
-     */
-    public static final class DecomposeData {
-        /** the level this data was generated at */
-        private final int level;
-        /** The name of the DocumentNameMatcher that created this result */
-        private final DocumentNameMatcher matcher;
-        /** The result of the check. */
-        private final boolean result;
-        /** The candidate */
-=======
      * An implementation of "or" logic across a collection of DocumentNameMatchers.
      */
     // package private for testing access
@@ -576,7 +497,6 @@
         /** The result of the check. */
         private final boolean result;
         /** The actual candidate. */
->>>>>>> 89192f88
         private final DocumentName candidate;
 
         private DecomposeData(final int level, final DocumentNameMatcher matcher, final DocumentName candidate, final boolean result) {
