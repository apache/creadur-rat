--- conflicted
+++ resolved
@@ -83,26 +83,17 @@
      */
     public Collection<Document> getDocuments() throws RatException {
         List<Document> result = new ArrayList<>();
-        //DocumentName.FSInfo archiveInfo = new DocumentName.FSInfo(true, Arrays.asList("/"), "/");
         try (ArchiveInputStream<? extends ArchiveEntry> input = new ArchiveStreamFactory().createArchiveInputStream(createInputStream())) {
             ArchiveEntry entry;
             while ((entry = input.getNextEntry()) != null) {
                 if (!entry.isDirectory() && input.canReadEntryData(entry)) {
                     DocumentName innerName = DocumentName.builder().setName(entry.getName())
                             .setBaseName(".").build();
-<<<<<<< HEAD
-                    if (this.getDocument().getNameExcluder().matches(innerName)) {
-                        ByteArrayOutputStream baos = new ByteArrayOutputStream();
-                        IOUtils.copy(input, baos);
-                        ArchiveEntryName entryName = new ArchiveEntryName(getDocument().getName(), entry.getName());
-                        result.add(new ArchiveEntryDocument(entryName, baos.toByteArray(), getDocument().getNameExcluder()));
-=======
                     if (this.getDocument().getNameMatcher().matches(innerName)) {
                         ByteArrayOutputStream baos = new ByteArrayOutputStream();
                         IOUtils.copy(input, baos);
                         ArchiveEntryName entryName = new ArchiveEntryName(getDocument().getName(), entry.getName());
                         result.add(new ArchiveEntryDocument(entryName, baos.toByteArray(), getDocument().getNameMatcher()));
->>>>>>> 3529867e
                     }
                 }
             }
