/*
 * Licensed to the Apache Software Foundation (ASF) under one   *
 * or more contributor license agreements.  See the NOTICE file *
 * distributed with this work for additional information        *
 * regarding copyright ownership.  The ASF licenses this file   *
 * to you under the Apache License, Version 2.0 (the            *
 * "License"); you may not use this file except in compliance   *
 * with the License.  You may obtain a copy of the License at   *
 *                                                              *
 *   http://www.apache.org/licenses/LICENSE-2.0                 *
 *                                                              *
 * Unless required by applicable law or agreed to in writing,   *
 * software distributed under the License is distributed on an  *
 * "AS IS" BASIS, WITHOUT WARRANTIES OR CONDITIONS OF ANY       *
 * KIND, either express or implied.  See the License for the    *
 * specific language governing permissions and limitations      *
 * under the License.                                           *
 */
package org.apache.rat.document;

<<<<<<< HEAD
import com.google.common.jimfs.Configuration;
import com.google.common.jimfs.Jimfs;
=======

>>>>>>> ec474c3a
import java.io.File;
import java.io.FileFilter;
import java.io.FilenameFilter;
import java.io.IOException;
import java.nio.file.FileSystem;
import java.nio.file.FileSystems;
import java.nio.file.Path;
import java.util.ArrayList;
import java.util.Arrays;
import java.util.HashSet;
import java.util.List;
import java.util.Set;
import java.util.stream.Stream;

import org.apache.commons.io.FileUtils;
import org.apache.commons.lang3.tuple.Pair;
import org.apache.rat.config.exclusion.ExclusionUtils;
import org.apache.rat.document.DocumentName.FSInfo;

import org.assertj.core.util.Files;
import org.junit.jupiter.api.Test;
import org.junit.jupiter.params.ParameterizedTest;
import org.junit.jupiter.params.provider.Arguments;
import org.junit.jupiter.params.provider.MethodSource;
import org.mockito.Mockito;

import static org.assertj.core.api.Assertions.assertThat;
import static org.apache.rat.document.FSInfoTest.OSX;
import static org.apache.rat.document.FSInfoTest.UNIX;
import static org.apache.rat.document.FSInfoTest.WINDOWS;
import static org.mockito.Mockito.mock;
import static org.mockito.Mockito.when;
import static org.mockito.ArgumentMatchers.any;

public class DocumentNameTest {

    public static DocumentName mkName(Path tempDir, FSInfo fsInfo) {
        File docFile = mkFile(tempDir.toFile(), fsInfo);
        DocumentName result = DocumentName.builder(fsInfo).setName(docFile).build();
        DocumentName mocked = Mockito.spy(result);

        String fn = result.localized(FileSystems.getDefault().getSeparator());
        File file = tempDir.resolve(fn.substring(1)).toFile();
        File mockedFile = mkFile(file, fsInfo);
        when(mocked.asFile()).thenReturn(mockedFile);

        assertThat(mocked.asFile()).isEqualTo(mockedFile);
        return mocked;
    }

    private static File[] listFiles(File file, FSInfo fsInfo) {
        File[] fileList = file.listFiles();
        if (fileList == null) {
            return fileList;
        }
        return Arrays.stream(fileList).map(f -> mkFile(f, fsInfo)).toArray(File[]::new);
    }

    private static File[] listFiles(File file, FSInfo fsInfo, FileFilter filter) {
        File[] fileList = file.listFiles();
        if (fileList == null) {
            return fileList;
        }
        return Arrays.stream(fileList).map(f -> mkFile(f, fsInfo)).filter(filter::accept).toArray(File[]::new);
    }

    private static File[] listFiles(File file, FSInfo fsInfo, FilenameFilter filter) {
        File[] fileList = file.listFiles();
        if (fileList == null) {
            return fileList;
        }
        return Arrays.stream(fileList).map(f -> mkFile(f, fsInfo)).filter(x -> filter.accept(x, x.getName())).toArray(File[]::new);
    }

    public static File mkFile(final File file, final FSInfo fsInfo) {
        File mockedFile = mock(File.class);
        when(mockedFile.listFiles()).thenAnswer( env -> listFiles(file, fsInfo));
        when(mockedFile.listFiles(any(FilenameFilter.class))).thenAnswer( env -> listFiles(file, fsInfo, env.getArgument(0, FilenameFilter.class)));
        when(mockedFile.listFiles(any(FileFilter.class))).thenAnswer(env -> listFiles(file, fsInfo, env.getArgument(0, FileFilter.class)));
        when(mockedFile.getName()).thenReturn(ExclusionUtils.convertSeparator(file.getName(), FSInfoTest.DEFAULT.dirSeparator(), fsInfo.dirSeparator()));
        when(mockedFile.getAbsolutePath()).thenReturn(ExclusionUtils.convertSeparator(file.getAbsolutePath(), FSInfoTest.DEFAULT.dirSeparator(), fsInfo.dirSeparator()));
        when(mockedFile.isFile()).thenAnswer(env -> file.isFile());
        when(mockedFile.exists()).thenAnswer(emv -> file.exists());
        when(mockedFile.isDirectory()).thenAnswer(env -> file.isDirectory());

        return mockedFile;
    }

    public static DocumentName mkName(Path tempDir, DocumentName baseDir, String pth) throws IOException {
        DocumentName result = baseDir.resolve(ExclusionUtils.convertSeparator(pth, "/", baseDir.getDirectorySeparator()));
        DocumentName mocked = Mockito.spy(result);

        String fn = result.localized(FileSystems.getDefault().getSeparator());
        File file = tempDir.resolve(fn.substring(1)).toFile();
        File parent = file.getParentFile();
        if (parent.exists() && !parent.isDirectory()) {
            parent.delete();
        }
        parent.mkdirs();
        if (file.exists()) {
            if (file.isDirectory()) {
                FileUtils.deleteDirectory(file);
            } else {
                FileUtils.delete(file);
            }
        }
        file.createNewFile();
        when(mocked.asFile()).thenReturn(file);
        return mocked;
    }

    @ParameterizedTest(name = "{index} {0} {2}")
    @MethodSource("resolveTestData")
    void resolveTest(String testName, DocumentName base, String toResolve, DocumentName expected) {
       DocumentName actual = base.resolve(toResolve);
       assertThat(actual).isEqualTo(expected);
    }

    private static Stream<Arguments> resolveTestData() {
        List<Arguments> lst = new ArrayList<>();

        DocumentName base = DocumentName.builder(UNIX).setName("/dir/unix").setBaseName("/").build();

        DocumentName expected = DocumentName.builder(UNIX).setName("/dir/unix/relative").setBaseName("/").build();
        lst.add(Arguments.of("unix", base, "relative", expected));

        expected = DocumentName.builder(UNIX).setName("/from/root").setBaseName("/").build();
        lst.add(Arguments.of("unix", base, "/from/root", expected));

        expected = DocumentName.builder(UNIX).setName("dir/up/and/down").setBaseName("/").build();
        lst.add(Arguments.of("unix", base, "../up/and/down", expected));

        expected = DocumentName.builder(UNIX).setName("/from/root").setBaseName("/").build();
        lst.add(Arguments.of("unix", base, "\\from\\root", expected));

        expected = DocumentName.builder(UNIX).setName("dir/up/and/down").setBaseName("/").build();
        lst.add(Arguments.of("unix", base, "..\\up\\and\\down", expected));

        // WINDOWS
        base = DocumentName.builder(WINDOWS).setName("\\dir\\windows").setBaseName("C:\\").build();

        expected = DocumentName.builder(WINDOWS).setName("\\dir\\windows\\relative").setBaseName("C:\\").build();
        lst.add(Arguments.of("windows", base, "relative", expected));

        expected = DocumentName.builder(WINDOWS).setName("\\from\\root").setBaseName("C:\\").build();
        lst.add(Arguments.of("windows", base, "/from/root", expected));

        expected = DocumentName.builder(WINDOWS).setName("dir\\up\\and\\down").setBaseName("C:\\").build();
        lst.add(Arguments.of("windows", base, "../up/and/down", expected));

        expected = DocumentName.builder(WINDOWS).setName("\\from\\root").setBaseName("C:\\").build();
        lst.add(Arguments.of("windows", base, "\\from\\root", expected));

        expected = DocumentName.builder(WINDOWS).setName("dir\\up\\and\\down").setBaseName("C:\\").build();
        lst.add(Arguments.of("windows", base, "..\\up\\and\\down", expected));

        // OSX
        base = DocumentName.builder(OSX).setName("/dir/osx").setBaseName("/").build();

        expected = DocumentName.builder(OSX).setName("/dir/osx/relative").setBaseName("/").build();
        lst.add(Arguments.of("osx", base, "relative", expected));

        expected = DocumentName.builder(OSX).setName("/from/root").setBaseName("/").build();
        lst.add(Arguments.of("osx", base, "/from/root", expected));

        expected = DocumentName.builder(OSX).setName("dir/up/and/down").setBaseName("/").build();
        lst.add(Arguments.of("osx", base, "../up/and/down", expected));

        expected = DocumentName.builder(OSX).setName("/from/root").setBaseName("/").build();
        lst.add(Arguments.of("osx", base, "\\from\\root", expected));

        expected = DocumentName.builder(OSX).setName("dir/up/and/down").setBaseName("/").build();
        lst.add(Arguments.of("osx", base, "..\\up\\and\\down", expected));

        return lst.stream();
    }

    @Test
    void localizeTest() {
        DocumentName documentName = DocumentName.builder(UNIX).setName("/a/b/c")
                .setBaseName("/a").build();
        assertThat(documentName.localized()).isEqualTo("/b/c");
        assertThat(documentName.localized("-")).isEqualTo("-b-c");

        documentName = DocumentName.builder(WINDOWS).setName("\\a\\b\\c")
                .setBaseName("\\a").build();
        assertThat(documentName.localized()).isEqualTo("\\b\\c");
        assertThat(documentName.localized("-")).isEqualTo("-b-c");

        documentName = DocumentName.builder(OSX).setName("/a/b/c")
                .setBaseName("/a").build();
        assertThat(documentName.localized()).isEqualTo("/b/c");
        assertThat(documentName.localized("-")).isEqualTo("-b-c");

    }

    @ParameterizedTest(name = "{index} {0}")
    @MethodSource("validBuilderData")
    void validBuilderTest(String testName, DocumentName.Builder builder, String root, String name, String baseName, String dirSeparator) {
        DocumentName underTest = builder.build();
        assertThat(underTest.getRoot()).as(testName).isEqualTo(root);
        assertThat(underTest.getDirectorySeparator()).as(testName).isEqualTo(dirSeparator);
        assertThat(underTest.getName()).as(testName).isEqualTo(root + dirSeparator + name);
        assertThat(underTest.getBaseName()).as(testName).isEqualTo(root + dirSeparator + baseName);
    }

    private static Stream<Arguments> validBuilderData() throws IOException {
        List<Arguments> lst = new ArrayList<>();
        File f = Files.newTemporaryFile();

        Set<String> roots = new HashSet<>();
        File[] rootary = File.listRoots();
        if (rootary != null) {
            for (File root : rootary) {
                String name = root.getPath();
                roots.add(name);
            }
        }

        String name = f.getAbsolutePath();
        String root = "";
        for (String sysRoot : roots) {
            if (name.startsWith(sysRoot)) {
                name = name.substring(sysRoot.length());
                if (sysRoot.endsWith(File.separator)) {
                    root = sysRoot.substring(0, sysRoot.length() - File.separator.length());
                }
                break;
            }
        }

        File p = f.getParentFile();
        String baseName = p.getAbsolutePath().substring(root.length());
        if (baseName.startsWith(File.separator)) {
            baseName = baseName.substring(File.separator.length());
        }
        lst.add(Arguments.of("setName(file)", DocumentName.builder().setName(f), root, name, baseName, File.separator));
        lst.add(Arguments.of("Builder(file)", DocumentName.builder(f), root, name, baseName, File.separator));

        lst.add(Arguments.of("setName(dir)", DocumentName.builder().setName(p), root, baseName, baseName, File.separator));
        lst.add(Arguments.of("Builder(dir)", DocumentName.builder(p), root, baseName, baseName, File.separator));

        File r = new File(root.isEmpty() ? File.separator : root);
        lst.add(Arguments.of("setName(root)", DocumentName.builder().setName(r), root, "", "", File.separator));
        lst.add(Arguments.of("Builder(root)", DocumentName.builder(r), root, "", "", File.separator));


        lst.add(Arguments.of("foo/bar foo", DocumentName.builder(UNIX)
                .setName("/foo/bar").setBaseName("foo"), "", "foo/bar", "foo", "/"));

        DocumentName.Builder builder = DocumentName.builder(WINDOWS).setName("\\foo\\bar").setBaseName("C:\\foo")
                .setRoot("C:");
        lst.add(Arguments.of("\\foo\\bar foo", builder, "C:", "foo\\bar", "foo", "\\"));

        lst.add(Arguments.of("foo/bar foo", DocumentName.builder(OSX)
                .setName("/foo/bar").setBaseName("foo"), "", "foo/bar", "foo", "/"));

        return lst.stream();
    }

    @Test
    void splitRootsTest() {
        Pair<String, String> result = DocumentName.builder(WINDOWS).splitRoot("C:\\My\\path\\to\\a\\file.txt");
        assertThat(result.getLeft()).isEqualTo("C:");
        assertThat(result.getRight()).isEqualTo("My\\path\\to\\a\\file.txt");

        result = DocumentName.builder(UNIX).splitRoot("/My/path/to/a/file.txt");
        assertThat(result.getLeft()).isEqualTo("");
        assertThat(result.getRight()).isEqualTo("My/path/to/a/file.txt");

        result = DocumentName.builder(OSX).splitRoot("/My/path/to/a/file.txt");
        assertThat(result.getLeft()).isEqualTo("");
        assertThat(result.getRight()).isEqualTo("My/path/to/a/file.txt");
    }

    @Test
    void archiveEntryNameTest() {
        String entryName = "./anArchiveEntry.txt";
        DocumentName archiveName = DocumentName.builder(WINDOWS)
                .setName("C:\\archives\\anArchive.zip").setBaseName("C:\\archives").build();

        assertThat(archiveName.getRoot()).isEqualTo("C:");
        assertThat(archiveName.getDirectorySeparator()).isEqualTo("\\");
        assertThat(archiveName.getBaseName()).isEqualTo("C:\\archives");
        assertThat(archiveName.getName()).isEqualTo("C:\\archives\\anArchive.zip");
        assertThat(archiveName.localized()).isEqualTo("\\anArchive.zip");

        ArchiveEntryName archiveEntryName = new ArchiveEntryName(archiveName, entryName);

        assertThat(archiveEntryName.getRoot()).isEqualTo(archiveName.getName()+"#");
        assertThat(archiveEntryName.getDirectorySeparator()).isEqualTo("/");
        assertThat(archiveEntryName.getBaseName()).isEqualTo("C:\\archives\\anArchive.zip#");
        assertThat(archiveEntryName.getName()).isEqualTo("C:\\archives\\anArchive.zip#/anArchiveEntry.txt");
        assertThat(archiveEntryName.localized()).isEqualTo("/anArchiveEntry.txt");
        assertThat(archiveEntryName.localized("/")).isEqualTo("/anArchive.zip#/anArchiveEntry.txt");

        // test with directory
        entryName = "./someDir/anArchiveEntry.txt";
        archiveEntryName = new ArchiveEntryName(archiveName, entryName);

        assertThat(archiveEntryName.getRoot()).isEqualTo(archiveName.getName()+"#");
        assertThat(archiveEntryName.getDirectorySeparator()).isEqualTo("/");
        assertThat(archiveEntryName.getBaseName()).isEqualTo("C:\\archives\\anArchive.zip#");
        assertThat(archiveEntryName.getName()).isEqualTo("C:\\archives\\anArchive.zip#/someDir/anArchiveEntry.txt");
        assertThat(archiveEntryName.localized()).isEqualTo("/someDir/anArchiveEntry.txt");
        assertThat(archiveEntryName.localized("/")).isEqualTo("/anArchive.zip#/someDir/anArchiveEntry.txt");
    }
}<|MERGE_RESOLUTION|>--- conflicted
+++ resolved
@@ -18,17 +18,10 @@
  */
 package org.apache.rat.document;
 
-<<<<<<< HEAD
-import com.google.common.jimfs.Configuration;
-import com.google.common.jimfs.Jimfs;
-=======
-
->>>>>>> ec474c3a
 import java.io.File;
 import java.io.FileFilter;
 import java.io.FilenameFilter;
 import java.io.IOException;
-import java.nio.file.FileSystem;
 import java.nio.file.FileSystems;
 import java.nio.file.Path;
 import java.util.ArrayList;
@@ -217,7 +210,6 @@
                 .setBaseName("/a").build();
         assertThat(documentName.localized()).isEqualTo("/b/c");
         assertThat(documentName.localized("-")).isEqualTo("-b-c");
-
     }
 
     @ParameterizedTest(name = "{index} {0}")
@@ -230,7 +222,7 @@
         assertThat(underTest.getBaseName()).as(testName).isEqualTo(root + dirSeparator + baseName);
     }
 
-    private static Stream<Arguments> validBuilderData() throws IOException {
+    private static Stream<Arguments> validBuilderData() {
         List<Arguments> lst = new ArrayList<>();
         File f = Files.newTemporaryFile();
 
