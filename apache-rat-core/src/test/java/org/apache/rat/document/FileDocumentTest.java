--- conflicted
+++ resolved
@@ -34,10 +34,6 @@
 
 public class FileDocumentTest {
     private Document document;
-<<<<<<< HEAD
-    private File file;
-=======
->>>>>>> 57098407
 
     @TempDir
     private static Path tempDir;
@@ -48,14 +44,9 @@
         File basedir = new File(tempDir.toFile(), Resources.SRC_TEST_RESOURCES);
         basedir.mkdirs();
         File sourceData = Resources.getExampleResource("exampleData/Source.java");
-<<<<<<< HEAD
-        file = new File(basedir, "Source.java");
-        FileUtils.copyFile(sourceData, file);
-=======
         File file = new File(basedir, "Source.java");
         FileUtils.copyFile(sourceData, file);
         assertThat(file).exists();
->>>>>>> 57098407
 
         DocumentName docName = DocumentName.builder(basedir).build();
         document = new FileDocument(docName, file, DocumentNameMatcher.MATCHES_ALL);
