--- conflicted
+++ resolved
@@ -181,11 +181,7 @@
 
     public static Map<String, String> mapOf(String... parts) {
         Map<String, String> map = new HashMap<>();
-<<<<<<< HEAD
-        for (int i=0; i<parts.length; i+=2) {
-=======
         for (int i = 0; i < parts.length; i += 2) {
->>>>>>> 3529867e
             map.put(parts[i], parts[i+1]);
         }
         return map;
@@ -206,18 +202,10 @@
     }
 
     public static void assertIsPresent(Object source, XPath xPath, String xpath) throws XPathExpressionException {
-<<<<<<< HEAD
-        assertThat(isPresent(source, xPath, xpath)).as("Presence of "+xpath).isTrue();
-    }
-
-    public static void assertIsNotPresent(Object source, XPath xPath, String xpath) throws XPathExpressionException {
-        assertThat(isPresent(source, xPath, xpath)).as("Non-presence of "+xpath).isFalse();
-=======
         assertThat(isPresent(source, xPath, xpath)).as("Presence of " + xpath).isTrue();
     }
 
     public static void assertIsNotPresent(Object source, XPath xPath, String xpath) throws XPathExpressionException {
         assertThat(isPresent(source, xPath, xpath)).as("Non-presence of " + xpath).isFalse();
->>>>>>> 3529867e
     }
 }