<?xml version="1.0"?>
<!--
  Licensed to the Apache Software Foundation (ASF) under one or more
  contributor license agreements.  See the NOTICE file distributed with
  this work for additional information regarding copyright ownership.
  The ASF licenses this file to You under the Apache License, Version 2.0
  (the "License"); you may not use this file except in compliance with
  the License.  You may obtain a copy of the License at

      http://www.apache.org/licenses/LICENSE-2.0

  Unless required by applicable law or agreed to in writing, software
  distributed under the License is distributed on an "AS IS" BASIS,
  WITHOUT WARRANTIES OR CONDITIONS OF ANY KIND, either express or implied.
  See the License for the specific language governing permissions and
  limitations under the License.
-->
<project xmlns="http://maven.apache.org/POM/4.0.0" xmlns:xsi="http://www.w3.org/2001/XMLSchema-instance" xsi:schemaLocation="http://maven.apache.org/POM/4.0.0 http://maven.apache.org/xsd/maven-4.0.0.xsd">
  <modelVersion>4.0.0</modelVersion>
  <parent>
    <groupId>org.apache.rat</groupId>
    <artifactId>apache-rat-project</artifactId>
    <version>0.17-SNAPSHOT</version>
  </parent>
  <artifactId>apache-rat-tasks</artifactId>
  <packaging>jar</packaging>
  <name>Apache Creadur Rat::Tasks4Ant</name>
  <description>
 A plugin for Apache Ant that runs Apache Rat
   to audit the source to be distributed.
  </description>
  <dependencies>
    <dependency>
      <groupId>org.apache.rat</groupId>
      <artifactId>apache-rat-core</artifactId>
      <version>${project.version}</version>
    </dependency>
    <dependency>
      <groupId>org.apache.rat</groupId>
      <artifactId>apache-rat-tools</artifactId>
    </dependency>
    <dependency>
      <groupId>org.apache.rat</groupId>
      <artifactId>apache-rat-core</artifactId>
      <type>test-jar</type>
      <classifier>tests</classifier>
      <scope>test</scope>
    </dependency>
    <dependency>
      <groupId>org.assertj</groupId>
      <artifactId>assertj-core</artifactId>
      <scope>test</scope>
    </dependency>
    <dependency>
      <groupId>org.apache.ant</groupId>
      <artifactId>ant</artifactId>
    </dependency>
    <dependency>
      <groupId>org.apache.ant</groupId>
      <artifactId>ant-antunit</artifactId>
      <scope>test</scope>
    </dependency>
    <dependency>
      <groupId>org.apache.ant</groupId>
      <artifactId>ant-testutil</artifactId>
      <scope>test</scope>
    </dependency>
    <dependency>
      <groupId>org.junit.jupiter</groupId>
      <artifactId>junit-jupiter-api</artifactId>
      <scope>test</scope>
    </dependency>
    <dependency>
      <groupId>org.junit.jupiter</groupId>
      <artifactId>junit-jupiter-engine</artifactId>
      <scope>test</scope>
    </dependency>
    <dependency>
      <groupId>org.junit.jupiter</groupId>
      <artifactId>junit-jupiter-params</artifactId>
      <scope>test</scope>
    </dependency>
  </dependencies>
  <build>
    <resources>
      <resource>
        <filtering>false</filtering>
        <directory>src/main/resources</directory>
      </resource>
      <resource>
        <filtering>true</filtering>
        <directory>src/main/filtered-resources</directory>
      </resource>
    </resources>
    <plugins>
      <plugin>
        <groupId>org.apache.maven.plugins</groupId>
        <artifactId>maven-dependency-plugin</artifactId>
        <executions>
          <execution>
            <phase>generate-test-resources</phase>
            <goals>
              <goal>copy-dependencies</goal>
            </goals>
            <configuration>
              <stripVersion>true</stripVersion>
              <includeArtifactIds>ant-antunit</includeArtifactIds>
              <outputDirectory>${project.build.directory}/dependencies</outputDirectory>
            </configuration>
          </execution>
          <!-- Copy resource files from the apache-rat-core project. -->
          <execution>
            <id>copy-release-notes-from-core</id>
            <goals>
              <goal>unpack-dependencies</goal>
            </goals>
            <phase>generate-resources</phase>
            <configuration>
              <includeArtifactIds>apache-rat-core</includeArtifactIds>
              <excludeClassifiers>tests</excludeClassifiers>
              <includes>META-INF/RELEASE_NOTES.txt</includes>
              <outputDirectory>${project.build.outputDirectory}</outputDirectory>
            </configuration>
          </execution>
        </executions>
      </plugin>
      <plugin>
        <groupId>org.codehaus.mojo</groupId>
        <artifactId>exec-maven-plugin</artifactId>
        <executions>
          <execution>
            <id>Create BaseAntTask</id>
            <goals>
              <goal>java</goal>
            </goals>
            <phase>generate-sources</phase>
            <configuration>
              <classpathScope>test</classpathScope>
              <mainClass>org.apache.rat.tools.AntGenerator</mainClass>
              <arguments>
                <argument>org.apache.rat.anttasks</argument>
                <argument>BaseAntTask</argument>
                <argument>${project.build.sourceDirectory}</argument>
              </arguments>
            </configuration>
          </execution>
          <execution>
            <id>Ant argument types generation</id>
            <phase>pre-site</phase>
            <goals>
              <goal>java</goal>
            </goals>
            <configuration>
              <mainClass>org.apache.rat.tools.ArgumentTypes</mainClass>
              <classpathScope>test</classpathScope>
              <arguments>
                <argument>${project.basedir}/src/site/apt/argument_types.txt</argument>
              </arguments>
            </configuration>
          </execution>
          <execution>
            <id>Ant documentation generation</id>
            <phase>pre-site</phase>
            <goals>
              <goal>java</goal>
            </goals>
            <configuration>
              <mainClass>org.apache.rat.tools.AntDocumentation</mainClass>
              <classpathScope>test</classpathScope>
              <arguments>
                <argument>${project.basedir}/src/site/apt/</argument>
              </arguments>
            </configuration>
          </execution>
        </executions>
      </plugin>
      <plugin>
        <groupId>org.apache.maven.plugins</groupId>
        <artifactId>maven-antrun-plugin</artifactId>
        <executions>
          <execution>
            <phase>test</phase>
            <goals>
              <goal>run</goal>
            </goals>
            <configuration>
              <skip>${skipTests}</skip>
              <target>
                <ant antfile="src/test/resources/antunit/report-bad-configurations.xml" inheritAll="false" inheritRefs="false">
                  <property name="jar.name" location="${project.build.outputDirectory}"/>
                  <property name="base.dir" location="${basedir}"/>
                  <property name="antunit.jar.name" location="${project.build.directory}/dependencies/ant-antunit.jar"/>
                  <property name="test.skipped" value="${skipTests}"/>
                  <property name="test.classpath" refid="maven.test.classpath"/>
                </ant>
                <ant antfile="src/test/resources/antunit/report-normal-operation.xml" inheritAll="false" inheritRefs="false">
                  <property name="jar.name" location="${project.build.outputDirectory}"/>
                  <property name="base.dir" location="${basedir}"/>
                  <property name="antunit.jar.name" location="${project.build.directory}/dependencies/ant-antunit.jar"/>
                  <property name="test.skipped" value="${maven.test.skip}"/>
                  <property name="test.classpath" refid="maven.test.classpath"/>
                </ant>
              </target>
            </configuration>
          </execution>
        </executions>
      </plugin>
      <plugin>
        <groupId>org.apache.maven.plugins</groupId>
        <artifactId>maven-checkstyle-plugin</artifactId>
        <configuration>
          <consoleOutput>true</consoleOutput>
          <failsOnError>true</failsOnError>
          <failOnViolation>true</failOnViolation>
          <violationSeverity>warning</violationSeverity>
          <excludeGeneratedSources>true</excludeGeneratedSources>
          <configLocation>../src/conf/checkstyle.xml</configLocation>
          <suppressionsLocation>../src/conf/checkstyle-suppressions.xml</suppressionsLocation>
        </configuration>
        <executions>
          <execution>
            <goals>
              <goal>check</goal>
            </goals>
            <phase>compile</phase>
          </execution>
        </executions>
      </plugin>
      <plugin>
        <groupId>com.github.spotbugs</groupId>
        <artifactId>spotbugs-maven-plugin</artifactId>
        <configuration>
          <excludeFilterFile>../src/conf/spotbugs-exclude.xml</excludeFilterFile>
        </configuration>
      </plugin>
      <plugin>
        <artifactId>maven-clean-plugin</artifactId>
<<<<<<< HEAD
        <version>3.4.1</version>
=======
>>>>>>> 8463e30e
        <configuration>
          <filesets>
            <fileset>
              <directory>src/main/java/org/apache/rat/anttasks</directory>
              <includes>
                <include>BaseAntTask.java</include>
              </includes>
            </fileset>
          </filesets>
        </configuration>
      </plugin>
    </plugins>
    <pluginManagement>
      <plugins>
        <plugin>
          <groupId>org.apache.rat</groupId>
          <artifactId>apache-rat-plugin</artifactId>
          <configuration>
            <excludes>
              <!-- Generated by Eclipse, and not distributed, so ignorable. -->
              <exclude>bin/**/*</exclude>
              <exclude>.externalToolBuilders/**/*</exclude>
              <!-- These files do not have license headers -->
              <exclude>src/test/resources/</exclude>
              <exclude>src/site/apt/*.txt</exclude>
            </excludes>
          </configuration>
        </plugin>
        <plugin>
          <groupId>org.eclipse.m2e</groupId>
          <artifactId>lifecycle-mapping</artifactId>
          <version>1.0.0</version>
          <configuration>
            <lifecycleMappingMetadata>
              <pluginExecutions>
                <pluginExecution>
                  <pluginExecutionFilter>
                    <groupId>org.apache.maven.plugins</groupId>
                    <artifactId>maven-dependency-plugin</artifactId>
                    <versionRange>[2.0,)</versionRange>
                    <goals>
                      <goal>copy-dependencies</goal>
                    </goals>
                  </pluginExecutionFilter>
                  <action>
                    <ignore/>
                  </action>
                </pluginExecution>
                <pluginExecution>
                  <pluginExecutionFilter>
                    <groupId>org.codehaus.mojo</groupId>
                    <artifactId>exec-maven-plugin</artifactId>
                    <versionRange>[3.5.0,)</versionRange>
                    <goals>
                      <goal>java</goal>
                    </goals>
                  </pluginExecutionFilter>
                  <action>
                    <ignore/>
                  </action>
                </pluginExecution>
              </pluginExecutions>
            </lifecycleMappingMetadata>
          </configuration>
        </plugin>
      </plugins>
    </pluginManagement>
  </build>
  <reporting>
    <plugins>
      <plugin>
        <groupId>org.apache.maven.plugins</groupId>
        <artifactId>maven-javadoc-plugin</artifactId>
      </plugin>
    </plugins>
  </reporting>
</project><|MERGE_RESOLUTION|>--- conflicted
+++ resolved
@@ -235,10 +235,6 @@
       </plugin>
       <plugin>
         <artifactId>maven-clean-plugin</artifactId>
-<<<<<<< HEAD
-        <version>3.4.1</version>
-=======
->>>>>>> 8463e30e
         <configuration>
           <filesets>
             <fileset>
