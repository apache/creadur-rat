/*
 * Licensed to the Apache Software Foundation (ASF) under one or more
 * contributor license agreements.  See the NOTICE file distributed with
 * this work for additional information regarding copyright ownership.
 * The ASF licenses this file to You under the Apache License, Version 2.0
 * (the "License"); you may not use this file except in compliance with
 * the License.  You may obtain a copy of the License at
 *
 *     http://www.apache.org/licenses/LICENSE-2.0
 *
 * Unless required by applicable law or agreed to in writing, software
 * distributed under the License is distributed on an "AS IS" BASIS,
 * WITHOUT WARRANTIES OR CONDITIONS OF ANY KIND, either express or implied.
 * See the License for the specific language governing permissions and
 * limitations under the License.
 */
package org.apache.rat.anttasks;

import java.nio.file.Path;
import java.util.List;
import org.apache.commons.cli.Option;
import org.apache.commons.lang3.tuple.ImmutablePair;
import org.apache.commons.lang3.tuple.Pair;
import org.apache.rat.test.AbstractOptionsProvider;
import org.apache.rat.OptionCollectionTest;
import org.apache.rat.ReportConfiguration;
import org.apache.rat.testhelpers.TestingLog;
import org.apache.rat.utils.DefaultLog;
import org.apache.rat.utils.Log;
import org.junit.jupiter.api.AfterAll;
import org.junit.jupiter.api.io.TempDir;
import org.junit.jupiter.params.ParameterizedTest;
import org.junit.jupiter.params.provider.ArgumentsProvider;
import org.junit.jupiter.params.provider.ArgumentsSource;

import java.io.File;
import java.io.FileWriter;
import java.io.IOException;
import java.util.concurrent.atomic.AtomicBoolean;

import static java.lang.String.format;
import static org.apache.rat.commandline.Arg.HELP_LICENSES;
import static org.junit.jupiter.api.Assertions.fail;

/**
 * Tests to ensure the option setting works correctly.
 */
public class ReportOptionTest  {
    @TempDir
    static Path testPath;

    static ReportConfiguration reportConfiguration;

    @AfterAll
    static void preserveData() {
        AbstractOptionsProvider.preserveData(testPath.toFile(), "optionTest");
    }

    @ParameterizedTest
    @ArgumentsSource(AntOptionsProvider.class)
    public void testOptionsUpdateConfig(String name, OptionCollectionTest.OptionTest test) {
        DefaultLog.getInstance().info("Running " + name);
        test.test();
    }

    public static class OptionTest extends Report {

        public OptionTest() {}

        @Override
        public void execute() {
            reportConfiguration = getConfiguration();
        }
    }

    final static class AntOptionsProvider extends AbstractOptionsProvider implements ArgumentsProvider {

        final AtomicBoolean helpCalled = new AtomicBoolean(false);

        public AntOptionsProvider() {
            super(BaseAntTask.unsupportedArgs(), testPath.toFile());
        }

<<<<<<< HEAD
        protected final ReportConfiguration generateConfig(final List<Pair<Option, String[]>> args) {
=======
        protected ReportConfiguration generateConfig(final List<Pair<Option, String[]>> args) {
>>>>>>> 2905f3ac
            BuildTask task = args.get(0).getKey() == null ? new BuildTask() : new BuildTask(args.get(0).getKey());
            task.setUp(args);
            task.buildRule.executeTarget(task.name);
            return reportConfiguration;
        }

        @Override
        protected void helpTest() {
            fail("Should not be called");
        }

        @Override
        public void helpLicenses() {
            TestingLog testLog = new TestingLog();
            Log oldLog = DefaultLog.setInstance(testLog);
            try {
                ReportConfiguration config = generateConfig(ImmutablePair.of(HELP_LICENSES.option(), null));
            } catch (IOException e) {
                throw new RuntimeException(e);
            } finally {
                DefaultLog.setInstance(oldLog);
            }
            testLog.assertContains("====== Licenses ======");
            testLog.assertContains("====== Defined Matchers ======");
            testLog.assertContains("====== Defined Families ======");
        }

        private class BuildTask extends AbstractRatAntTaskTest {
            final File antFile;
            final String name;

            BuildTask(Option option) {
                this(new AntOption(option).name);
            }

            BuildTask() {
                this("anonymous");
            }
            BuildTask(String name) {
                this.name = name;
                antFile = new File(baseDir, name + ".xml");
            }

            public final void setUp(List<Pair<Option, String[]>> args) {
                StringBuilder childElements = new StringBuilder();
                StringBuilder attributes = new StringBuilder();
                if (args.get(0).getKey() != null) {
                    for (Pair<Option, String[]> pair : args) {
                        AntOption argOption = new AntOption(pair.getKey());

                        if (argOption.isAttribute()) {
                            String value = pair.getValue() == null ? "true" : pair.getValue()[0];
                            attributes.append(format(" %s='%s'", argOption.name, value));
                        } else {
                            for (String value : pair.getValue()) {
                                childElements.append(format("\t\t\t\t<%1$s>%2$s</%1$s>%n", argOption.name, value));
                            }
                        }
                    }
                }
                try (FileWriter writer = new FileWriter(antFile)) {
                    writer.append(format(ANT_FILE, this.name, attributes, childElements, antFile.getAbsolutePath(), OptionTest.class.getName()));
                    writer.flush();
                } catch (IOException e) {
                    throw new RuntimeException(e);
                }
                super.setUp();
            }

            protected File getAntFile() {
                return antFile;
            }
        }
    }

    /* $1 = target name
       $2 = attributes
       $3 = file name to read
       $4 = classname
     */
    final static String ANT_FILE = "<?xml version='1.0'?>\n" +
            "\n" +
            "<project\n" +
            "\txmlns:au=\"antlib:org.apache.ant.antunit\"\n" +
            "\txmlns:rat=\"antlib:org.apache.rat.anttasks\">\n" +
            "\n" +
            "\t<taskdef uri=\"antlib:org.apache.ant.antunit\"\n" +
            "\t\tresource=\"org/apache/rat/anttasks/antlib.xml\"\n" +
            "\t\tclasspath=\"${test.classpath}\" />\n" +
            "\n" +
            "\t<taskdef uri=\"antlib:org.apache.rat.anttasks\"\n" +
            "\t\tresource=\"org/apache/rat/anttasks/antlib.xml\"\n" +
            "\t\tclasspath=\"${test.classpath}\" />\n" +
            "\n" +
            "\t<taskdef \n" +
            "\t\tname=\"optionTest\"\n" +
            "\t\tclassname=\"%5$s\"\n" +
            "\t\tclasspath=\"${test.classpath}\" />\n" +
            "\n" +
            "\t<target name=\"%1$s\">\n" +
            "\t\t<optionTest%2$s>\n" +
            "%3$s" +
            "\t\t\t<file file=\"%4$s\" />\n" +
            "\t\t</optionTest>\n" +
            "\t</target>\n" +
            "\n" +
            "</project>";
}<|MERGE_RESOLUTION|>--- conflicted
+++ resolved
@@ -81,11 +81,7 @@
             super(BaseAntTask.unsupportedArgs(), testPath.toFile());
         }
 
-<<<<<<< HEAD
-        protected final ReportConfiguration generateConfig(final List<Pair<Option, String[]>> args) {
-=======
         protected ReportConfiguration generateConfig(final List<Pair<Option, String[]>> args) {
->>>>>>> 2905f3ac
             BuildTask task = args.get(0).getKey() == null ? new BuildTask() : new BuildTask(args.get(0).getKey());
             task.setUp(args);
             task.buildRule.executeTarget(task.name);
