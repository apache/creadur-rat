--- conflicted
+++ resolved
@@ -64,7 +64,7 @@
     <!-- START - adapat manually before doing a release -->
     <previousRatVersion>0.17</previousRatVersion>
     <currentSnapshotRatVersion>0.18-SNAPSHOT</currentSnapshotRatVersion>
-    <!-- END - adapat manually before doing a release -->
+    <!-- END - adapt manually before doing a release -->
   </properties>
   <distributionManagement>
     <site>
@@ -288,14 +288,10 @@
       <plugin>
         <groupId>org.apache.rat</groupId>
         <artifactId>apache-rat-plugin</artifactId>
-<<<<<<< HEAD
-        <version>0.16-SNAPSHOT</version><!-- RAT-314: replace with proper value after 0.16 is out -->
-=======
       </plugin>
       <plugin>
         <groupId>com.github.spotbugs</groupId>
         <artifactId>spotbugs-maven-plugin</artifactId>
->>>>>>> a0594572
       </plugin>
     </plugins>
   </reporting>
@@ -403,11 +399,7 @@
           <groupId>org.apache.rat</groupId>
           <artifactId>apache-rat-plugin</artifactId>
           <!-- Do not use property values here as this causes problems during release -->
-<<<<<<< HEAD
-          <version>0.16-SNAPSHOT</version><!-- RAT-314: replace with 0.16 after release -->
-=======
           <version>0.16.1</version>
->>>>>>> a0594572
           <configuration>
             <excludes>
               <exclude>.asf.yaml</exclude>
