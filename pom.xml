--- conflicted
+++ resolved
@@ -59,13 +59,8 @@
     <creadur.jira.id>RAT</creadur.jira.id>
     <!-- maven plugin versions -->
     <mavenPluginPluginVersion>3.15.1</mavenPluginPluginVersion>
-<<<<<<< HEAD
     <mavenChangesVersion>3.0.0-M1</mavenChangesVersion>
-    <mavenJavadocPluginVersion>3.11.1</mavenJavadocPluginVersion>
-=======
-    <mavenChangesVersion>2.12.1</mavenChangesVersion>
     <mavenJavadocPluginVersion>3.11.2</mavenJavadocPluginVersion>
->>>>>>> 5f868bf2
     <mavenPmdPluginVersion>3.26.0</mavenPmdPluginVersion>
     <!-- Used to generate download page for RAT during site builds, please adapt versions manually BEFORE doing a release -->
     <!-- START - adapt manually before doing a release -->
