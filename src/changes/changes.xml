--- conflicted
+++ resolved
@@ -68,13 +68,11 @@
     </release>
     -->
     <release version="1.0.0-SNAPSHOT" date="xxxx-yy-zz" description="Current SNAPSHOT - release to be done">
-<<<<<<< HEAD
       <action issue="RAT-500" type="fix" dev="pottlinger">
         Do not throw an exception if no arguments are provided in CLI, encourage to use --help instead.
-=======
+      </action>
       <action issue="RAT-507" type="fix" dev="claudenw">
         Fix CopyrightMatcher parsing issues if input contains non-space or formatting characters.
->>>>>>> 4624cda5
       </action>
       <action issue="RAT-498" type="update" dev="pottlinger" due-to="dependabot">
         TODO/TBD: collect all dependabot updates for release 1.0.0.
