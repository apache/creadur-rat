--- conflicted
+++ resolved
@@ -72,10 +72,9 @@
     </release>
     -->
     <release version="0.17-SNAPSHOT" date="xxxx-yy-zz" description="Current SNAPSHOT - release to be done">
-<<<<<<< HEAD
       <action issue="RAT-423" type="fix" dev="claudenw">
         Fix checkstyle issues in document subdirectories.
-=======
+      </action>
       <action issue="RAT-425" type="fix" dev="claudenw">
         Fix checkstyle issues in help.
       </action>
@@ -84,7 +83,6 @@
       </action>
       <action issue="RAT-424" type="fix" dev="claudenw">
         Fix checkstyle issues in document.
->>>>>>> c74a4241
       </action>
       <action issue="RAT-420" type="fix" dev="claudenw">
         Fix checkstyle issues in config.
