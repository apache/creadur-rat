--- conflicted
+++ resolved
@@ -72,10 +72,9 @@
     </release>
     -->
     <release version="0.17-SNAPSHOT" date="xxxx-yy-zz" description="Current SNAPSHOT - release to be done">
-<<<<<<< HEAD
       <action issue="RAT-358" type="add" dev="claudenw">
         Overhaul documentation of the new functionality of RAT 0.17. Improve and comprehend the whole project webpage.
-=======
+      </action>
       <action issue="RAT-439" type="fix" dev="claudenw">
         Fix checkstyle issues and make the build fail in case of new checkstyle warnings and errors.
       </action>
@@ -85,7 +84,6 @@
       </action>
       <action issue="RAT-438" type="fix" dev="claudenw">
         Fix checkstyle issues in tools module.
->>>>>>> 9ce86ed1
       </action>
       <action issue="RAT-422" type="fix" dev="claudenw">
         Fix checkstyle issues in configuration.
