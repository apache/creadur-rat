--- conflicted
+++ resolved
@@ -72,16 +72,14 @@
     </release>
     -->
     <release version="0.17-SNAPSHOT" date="xxxx-yy-zz" description="Current SNAPSHOT - release to be done">
-<<<<<<< HEAD
+      <action issue="RAT-422" type="fix" dev="claudenw">
+        Fix checkstyle issues in configuration.
+      </action>
       <action issue="RAT-423" type="fix" dev="claudenw">
         Fix checkstyle issues in document subdirectories.
-=======
-      <action issue="RAT-422" type="fix" dev="claudenw">
-        Fix checkstyle issues in configuration.
       </action>
       <action issue="RAT-435" type="fix" dev="claudenw">
         Fix checkstyle issues in root package.
->>>>>>> 7aa4ff63
       </action>
       <action issue="RAT-431" type="fix" dev="claudenw">
         Fix checkstyle issues in report.
