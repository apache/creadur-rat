<?xml version='1.0'?>
<!--
  Licensed to the Apache Software Foundation (ASF) under one or more
  contributor license agreements.  See the NOTICE file distributed with
  this work for additional information regarding copyright ownership.
  The ASF licenses this file to You under the Apache License, Version 2.0
  (the "License"); you may not use this file except in compliance with
  the License.  You may obtain a copy of the License at

      http://www.apache.org/licenses/LICENSE-2.0

  Unless required by applicable law or agreed to in writing, software
  distributed under the License is distributed on an "AS IS" BASIS,
  WITHOUT WARRANTIES OR CONDITIONS OF ANY KIND, either express or implied.
  See the License for the specific language governing permissions and
  limitations under the License.
-->

<!--
This file is also used by the maven-changes-plugin to generate the release notes.
Useful ways of finding items to add to this file are:

1.  Add items when you fix a bug or add a feature (this makes the
release process easier :-).

2.  Do a JIRA search for tickets closed since the previous release.
  https://issues.apache.org/jira/projects/RAT?selectedItem=com.atlassian.jira.jira-projects-plugin:release-page

To generate the release notes from this file:

mvn changes:announcement-generate -Prelease-notes [-Dchanges.version=nn]
then tweak the formatting if necessary
and commit.
Run with changes.version-parameter in order to not generate a SNAPSHOT changelog

    Please list action attributes in the following order:
    issue - required
    type - required
    the rest are optional; order not important

    having the issue number first makes it easier to read the XML outline

If you wonder which action types are available:
https://maven.apache.org/plugins/maven-changes-plugin/xsd/changes-1.0.0.xsd

The <action> type attribute can be one of:

 * add: added functionality to the project.
 * fix: bug fix for the project
 * update: updated some part of the project.
 * remove: removed some functionality from the project.

-->
<document xmlns="http://maven.apache.org/changes/1.0.0"
          xmlns:xsi="http://www.w3.org/2001/XMLSchema-instance"
          xsi:schemaLocation="http://maven.apache.org/changes/1.0.0 https://maven.apache.org/xsd/changes-1.0.0.xsd">
  <properties>
    <title>Changes in Apache Creadur RAT</title>
    <author email="dev@creadur.apache.org">Apache Creadur RAT developers</author>
  </properties>

  <body>
    <!--release version="0.18-SNAPSHOT" date="xxxx-yy-zz" description="Current SNAPSHOT - release to be done">
      <action issue="RAT-xxx" type="update" dev="pottlinger" due-to="dependabot">
        TODO: collect all dependabot updates for release 0.18.
      </action>
    </release>
    <release version="0.17-SNAPSHOT" date="xxxx-yy-zz" description="Current SNAPSHOT - release to be done">
      <action issue="RAT-345" type="update" dev="pottlinger" due-to="dependabot">
        TODO: collect all dependabot updates for release 0.17.
      </action>
    </release>
    -->
    <release version="0.17-SNAPSHOT" date="xxxx-yy-zz" description="Current SNAPSHOT - release to be done">
<<<<<<< HEAD
      <action issue="RAT-435" type="fix" dev="claudenw">
        Fix checkstyle issues in root package.
=======
      <action issue="RAT-431" type="fix" dev="claudenw">
        Fix checkstyle issues in report.
      </action>
      <action issue="RAT-428" type="fix" dev="claudenw">
          Fix checkstyle issues in report/claim.
      </action>
      <action issue="RAT-425" type="fix" dev="claudenw">
        Fix checkstyle issues in help.
      </action>
      <action issue="RAT-426" type="fix" dev="claudenw">
        Fix checkstyle issues in license.
      </action>
      <action issue="RAT-424" type="fix" dev="claudenw">
        Fix checkstyle issues in document.
      </action>
>>>>>>> e024c979
      </action>
      <action issue="RAT-420" type="fix" dev="claudenw">
        Fix checkstyle issues in config.
      </action>
      <action issue="RAT-419" type="fix" dev="claudenw">
        Fix checkstyle issues in config/parameters.
      </action>
      <action issue="RAT-421" type="fix" dev="claudenw">
        Fix checkstyle issues in configuration/builders package.
      </action>
      <action issue="RAT-415" type="fix" dev="pottlinger">
        Fix checkstyle issues in commandline.
      </action>
      <action issue="RAT-412" type="fix" dev="claudenw">
        Fix checkstyle issues in analysis package.
      </action>
      <action issue="RAT-414" type="fix" dev="claudenw">
        Fix checkstyle issues in api package.
      </action>
      <action issue="RAT-413" type="fix" dev="claudenw">
        Fix checkstyle issues in annotation package.
      </action>
      <action issue="RAT-411" type="fix" dev="claudenw">
        Fix checkstyle issues in analysis/matchers.
      </action>
      <action issue="RAT-441" type="fix" dev="pottlinger">
        Fix layout error when rendering available help options (double dot).
      </action>
      <action issue="RAT-390" type="add" dev="claudenw">
        Move and reimplement exclusion configuration from Maven plugin to RAT core. ExclusionProcessor is the central place to handle file inclusions and exclusions now.
      </action>
      <action issue="RAT-383" type="add" dev="claudenw">
        As part of the usage the harmonization generation of Ant documentation was added.
      </action>
      <action issue="RAT-409" type="fix" dev="claudenw">
        Clarify how our site is generated and adapt Maven build lifecycles and parameters accordingly to include package phase.
      </action>
      <action issue="RAT-384" type="add" dev="claudenw">
        As part of the usage harmonization XSD generation was added.
      </action>
      <action issue="RAT-378" type="add" dev="claudenw">
        As part of the usage harmonization among all UIs command line options and their arguments as well as the management of the license exclusion/inclusion and stylesheets were refactored.
      </action>
      <action issue="RAT-380" type="add" dev="claudenw">
        Commons-cli >=1.8.0 properly reports when deprecated CLI options are used. RAT does not need to check for deprecated options anymore as part of the usage harmonization among all UIs.
      </action>
      <action issue="RAT-371" type="fix" dev="claudenw">
        Do not use URL internally to load multiple files anymore and migrate to URI in order to avoid URL's equals/hashCode blocking method calls.
      </action>
      <action issue="RAT-323" type="add" dev="claudenw">
        As part of the harmonization efforts CLI options are centralized into one class, which is used to generate specific classes for Ant and Maven runs of RAT.
      </action>
      <action issue="RAT-369" type="fix" dev="claudenw">
        Centralize RAT's checkstyle configuration for all submodules under src/conf.
      </action>
      <action issue="RAT-391" type="add" dev="pottlinger">
        Integrate develocity service from Gradle and link to current results from badge in README.md.
      </action>
      <action issue="RAT-345" type="add" dev="pottlinger">
        Update build scripts and Maven wrapper in the RAT repo to Maven 3.9.7.
      </action>
      <action issue="RAT-374, RAT-381" type="add" dev="claudenw">
        Automatically generate commandline options/CLI help during the build and include it into the project webpage. Adapt READMEs.
      </action>
      <action issue="RAT-377" type="add" dev="claudenw">
          Added ability to specify the level of reporting on STANDARD files within a project.  This necessitated an addition
          of a command line option "standard" to limit specify the level of detail in the STANDARD file reporting.  See command line
          help for more details.  By default, there is no change in the reporting and only the presence of archives are reported.

          Change also fixed a major issue in license sorting.  Resulting in a change in order and expanding the name space for licenses.
          Licenses now must have a unique id within the family name space. (e.g. family1/one is different from family2/one).
      </action>
      <action issue="RAT-190" type="fix" dev="claudenw">
          Javascript (.js) files not processed as text.
          Fixed as part of the Tika change.
      </action>
      <action issue="RAT-265" type="fix" dev="claudenw">
        Fixed the filter compilation so that illegal regex do not cause other filters to be ignored.
        Updated the logging to only log a warning when at least one filter was skipped.
      </action>
      <action issue="RAT-372" type="add" dev="claudenw">
        Added ability to process archive files within a project to look for license files.  This necessitated an addition
        of a command line option "archive" to limit specify the level of detail in the archive report.  See command line
        help for more details.  By default, there is no change in the reporting and only the presence of archives are reported.

        This change also marked as deprecated the "-a", "--dir" and command line options.

        This change also marks an architecture change from processing Files to processing Documents in order to facilitate
        processing nested files in archives.
      </action>
      <action issue="RAT-314" type="add" dev="pottlinger">
        Add integration test for new default exclude .mvn, that was introduced with v0.16.
      </action>
      <action issue="RAT-369" type="add" dev="pottlinger">
        Integrate checkstyle and spotbugs into the build and webpage generation. Most charset-related errors cannot be fixed until we break JDK8-compliance and move to newer versions. Configured a maximum of allowed bugs to fail the build if new errors are introduced.
      </action>
      <action issue="RAT-301" type="fix" dev="pottlinger" due-to="claudenw">
        Chinese characters in comments are not classified as binary anymore (due to Tika integration).
      </action>
      <action issue="RAT-54" type="add" dev="claudenw">
        MIME Detection Using Apache Tika.
      </action>
      <action issue="RAT-20" type="fix" dev="claudenw">
        Changed to detecting binary by content not name.
      </action>
      <action issue="RAT-147" type="fix" dev="claudenw">
        Change to detect non UTF-8 text files as text not binary.
      </action>
      <action issue="RAT-150" type="fix" dev="claudenw">
        Switch to Tika to detect file types.  This will result in more file types being properly categorized and may
        result in some failures where the scans previously did not fail because we now properly check all text files.
      </action>
      <action issue="RAT-211" type="fix" dev="claudenw">
        Generated rat-output.xml is now well-formed, even if BinaryGuesser fails or there is XML content
        in the sample element.
      </action>
      <action issue="RAT-368" type="remove" dev="claudenw">
        Removed ReportFailedRuntimeException, ReportTransformer, RatReportAnalysisResultException, MimeTyper, ToNameTransformer,
        UnsuitableDocumentException, ReportTransformerTest, and ToNameTransformerTest as they are no longer used in the codebase.
        Note: FullTextMatchingeLicense and SimplePatternBasedLicense will be removed in 0.18.0
      </action>
      <action issue="RAT-354" type="fix" dev="pottlinger" due-to="Guillaume Nodet">
        Fix integration test failure with Maven4 by adding a version property in integration test's pom.xml. Versions above Maven4-alpha13 require Java17 and cannot be used with RAT, as it relies on Java8.
      </action>
      <action issue="RAT-355" type="add" dev="claudenw">
        Optionally export XML configuration file as part of run. Added framework to inspect available licenses and matchers.
      </action>
      <action issue="RAT-366" type="update" dev="claudenw">
        Switch to processing header matches in one call rather than line by line.

        This change also resulted in the possibility of multiple licenses being detected and reported.  forcing a change in the
        XML ouptut.  XML schema was developed for the output.
      </action>
      <action issue="RAT-333" type="fix" dev="claudenw">
        Fix if --force option is used executable bit is not set properly on newly created/license-augmented file.
      </action>
      <action issue="RAT-345" type="update" dev="pottlinger" due-to="Niels Basjes">
        Update gitignore-reader from 1.4.0 to 1.5.1 to fetch changes resulting from fixes of RAT-362.
      </action>
      <action issue="RAT-362" type="fix" dev="pottlinger" due-to="Niels Basjes, Arnout Engelen">
        Gitignore parsing fails when excluded element is part of the current base directory.
      </action>
      <action issue="RAT-367" type="fix" dev="pottlinger" due-to="Niels Basjes">
        Older jUnit3 tests were not run during the build after switching to jUnit5.
      </action>
      <action issue="RAT-77" type="add" dev="claudenw">
        Adds another stylesheet to explicitly output files with missing-headers. Thus plain-rat (default), missing-headers, and unapproved-licenses can be used in all RAT clients. From the CLI the -s option allows to use a short name (e.g. -s missing-headers or -s unapproved-licenses).
      </action>
      <action issue="RAT-345" type="update" dev="pottlinger" due-to="dependabot">
        TODO: collect all dependabot updates for release 0.17.
      </action>
    </release>
    <release version="0.16.1" date="2024-01-24" description=
"As release 0.16 introduced breaking changes concerning the configurability of the Maven plugin, these configuration options are reintroduced albeit as deprecated elements.
You need to adapt your configuration in contrast to pre-0.16 settings: please consult our webpage for more details and examples.

Apart from dependency updates the release contains new features in .gitignore-parser and reduces log spam of RAT.

The most important bugfix relates to performance issues (due to expensive regex scanning) in combination with the Copyright-matcher and SPDX-detection.

All feedback was used to overhaul the homepage to include how to configure custom licenses and matchers.

We migrated to jUnit5 and removed the 'apache-rat-api' module in this release.

Thanks for your patience and all the feedback in the making of this release!">
      <action issue="RAT-342" type="add" dev="pottlinger">
        Use Maven wrapper (with version 3.9.6) for reproducable local builds and on ASF Jenkins and Github Actions.
      </action>
      <action issue="RAT-343" type="fix" dev="pottlinger" due-to="Claude Warren">
        Reimplement old configuration elements for custom licenses in Maven plugin configurations (and updates to the webpage).
      </action>
      <action issue="RAT-343" type="fix" dev="pottlinger" due-to="Niels Basjes">
        Add integration test to allow enhanced testing of custom licenses.
      </action>
      <action issue="RAT-348" type="add" dev="pottlinger" due-to="Niels Basjes">
        Update gitignore-reader library to 1.3.1 to get latest changes in gitignore parsing.
      </action>
      <action issue="RAT-349" type="fix" dev="pottlinger" due-to="Niels Basjes">
        Fix NPE by falling back to default stylesheet if none was configured before.
      </action>
      <action issue="RAT-346" type="add" dev="pottlinger" due-to="Claude Warren">
        Issue a warning if a user defined License family has the same name as an existing one.
      </action>
      <action issue="RAT-346" type="add" dev="pottlinger" due-to="Claude Warren">
        Migrate to JUnit5 and fix minor issues in tests and javadoc.
      </action>
      <action issue="RAT-346" type="remove" dev="pottlinger" due-to="Claude Warren">
        Remove apache-rat-api module that contains misleading license-related classes.
      </action>
      <action issue="RAT-325" type="fix" dev="pottlinger" due-to="Claude Warren">
        To improve the performance during SPDX processing a check to skip expensive regex operations was added.
      </action>
      <action issue="RAT-325" type="fix" dev="pottlinger" due-to="Claude Warren">
        Internal logging feature enabled for license matching tests to avoid random test failures when manipulating System.out in test runs.
      </action>
      <action issue="RAT-325" type="add" dev="pottlinger" due-to="Claude Warren">
        Set log level default for CLI runs to WARN. This applies to test runs as well, as other UIs configure their logging natively.
      </action>
      <action issue="RAT-325" type="add" dev="pottlinger">
        Add missing dejavu font in Javadoc, generate MOJO metadata in site and fix broken links in webpage.
      </action>
      <action issue="RAT-325" type="fix" dev="pottlinger">
        Do not load fonts via Google/remotely, but use files hosted by ASF only and add privacy link to comply with ASF- and data protection/privacy regulations.
      </action>
      <action issue="RAT-344" type="fix" dev="claude">
        Fix double output by deleting any existing RAT report before writing a fresh file during plugin runs.
      </action>
      <action issue="RAT-339" type="update" dev="pottlinger" due-to="dependabot">
        Update mavenPluginPluginVersion from 3.10.2 to 3.11.0 and introduce goalPrefix in plugin configuration.
      </action>
      <action issue="RAT-339" type="update" dev="pottlinger" due-to="dependabot">
        Update junit-platform-runner from 1.8.1 to 1.10.1.
      </action>
      <action issue="RAT-339" type="update" dev="pottlinger" due-to="dependabot">
        Update junit from 5.10.0 to 5.10.1.
      </action>
      <action issue="RAT-339" type="update" dev="pottlinger" due-to="dependabot">
        Update actions/cache from 3.3.2 to 4.0.0.
      </action>
      <action issue="RAT-339" type="update" dev="pottlinger" due-to="dependabot">
        Update maven-surefire-plugin from 3.2.3 to 3.2.5.
      </action>
      <action issue="RAT-339" type="update" dev="pottlinger" due-to="dependabot">
        Update maven-jxr-plugin from 3.3.1 to 3.3.2.
      </action>
      <action issue="RAT-339" type="update" dev="pottlinger" due-to="dependabot">
        Update slf4j-simple from 2.0.9 to 2.0.11.
      </action>
      <action issue="RAT-339" type="update" dev="pottlinger" due-to="dependabot">
        Update assertj-core from 3.24.2 to 3.25.1.
      </action>
    </release>
    <release version="0.16" date="2023-12-28" description=
"Apart from dependency updates and multiple bugfixes,
this release brings the ability to use SPDX license identifiers and enhances the .gitignore-exclusion filterung during RAT runs.

Furthermore new CLI options were added and new file types can be used by default.
This release makes RAT a fully Maven3-compatible plugin and removes deprecated Maven2 completely.

Thanks to all new contributors for improving RAT!">
      <action issue="RAT-311" type="update" dev="pottlinger" due-to="dependabot">
        Update actions/setup-java from 3.4.1 to 4.0.0.
      </action>
      <action issue="RAT-311" type="update" dev="pottlinger" due-to="dependabot">
        Update actions/cache from 3.0.11 to 3.3.2
      </action>
      <action issue="RAT-311" type="update" dev="pottlinger" due-to="dependabot">
        Update actions/checkout from 3 to 4.
      </action>
      <action issue="RAT-311" type="update" dev="pottlinger" due-to="dependabot">
        Update mockito-core from 4.7.0 to 4.11.0, newer versions 5.x cannot be applied due to our JDK8-compatibility restriction.
      </action>
      <action issue="RAT-311" type="update" dev="pottlinger" due-to="dependabot">
        Update plexus-utils from 3.4.2 to 3.5.1, versions 4.x are for upcoming Maven4 and must not be applied here.
      </action>
      <action issue="RAT-311" type="update" dev="pottlinger" due-to="dependabot">
        Update maven-plugin-version from 3.6.4 to 3.8.2.
      </action>
      <action issue="RAT-311" type="update" dev="pottlinger" due-to="dependabot">
        Update wagon-ssh from 3.5.2 to 3.5.3.
      </action>
      <action issue="RAT-311" type="update" dev="pottlinger" due-to="dependabot">
        Update Ant from 1.10.12 to 1.10.14.
      </action>
      <action issue="RAT-311" type="update" dev="pottlinger" due-to="dependabot">
        Update ASF parent pom from 27 to 31 and update multiple maven plugin versions implicitly (surefire, release, project-info, enforcer, jxr).
      </action>
      <action issue="RAT-311" type="update" dev="pottlinger" due-to="dependabot">
        Update doxiaVersion from 1.11.1 to 1.12.0.
      </action>
      <action issue="RAT-311" type="update" dev="pottlinger" due-to="dependabot">
        Update maven-shared-utils from 3.3.4 to 3.4.2.
      </action>
      <action issue="RAT-311" type="update" dev="pottlinger" due-to="dependabot">
        Update org.slf4j:slf4j-simple from 1.7.36 to 2.0.9.
      </action>
      <action issue="RAT-311" type="update" dev="pottlinger" due-to="dependabot">
        Update commons-lang3 from 3.5 to 3.14.0.
      </action>
      <action issue="RAT-311" type="update" dev="pottlinger" due-to="dependabot">
        Update commons-compress from 1.21 to 1.25.
      </action>
      <action issue="RAT-311" type="update" dev="pottlinger" due-to="dependabot">
        Update commons-io from 2.11.0 to 2.15.1.
      </action>
      <action issue="RAT-311" type="update" dev="pottlinger" due-to="dependabot">
        Update commons-cli from 1.5.0 to 1.6.0.
      </action>
      <action issue="RAT-311" type="update" dev="pottlinger" due-to="dependabot">
        Update maven-pmd-plugin from 3.18.0 to 3.21.2.
      </action>
      <action issue="RAT-311" type="update" dev="pottlinger" due-to="dependabot">
        Update maven-dependency-plugin from 3.3.0 to 3.6.1.
      </action>
      <action issue="RAT-311" type="update" dev="pottlinger" due-to="dependabot">
        Update maven-compiler-plugin from 3.10.1 to 3.12.1.
      </action>
      <action issue="RAT-311" type="update" dev="pottlinger" due-to="dependabot">
        Update maven-javadoc-plugin from 3.4.1 to 3.6.3.
      </action>
      <action issue="RAT-311" type="update" dev="pottlinger" due-to="dependabot">
         Update maven-release-plugin from 2.5.3 to 3.0.1.
      </action>
      <action issue="RAT-311" type="update" dev="pottlinger" due-to="dependabot">
        Update maven-enforcer-plugin from 3.1.0 to 3.4.1.
      </action>
      <action issue="RAT-311" type="update" dev="pottlinger" due-to="dependabot">
        Update extra-enforcer-rules from 1.6.1 to 1.7.0
      </action>
      <action issue="RAT-311" type="update" dev="pottlinger" due-to="dependabot">
        Update maven-release-plugin from 2.5.3 to 3.0.1.
      </action>
      <action issue="RAT-311" type="update" dev="pottlinger" due-to="dependabot">
        Update animal-sniffer-maven-plugin from 1.22 to 1.23.
      </action>
      <action issue="RAT-311" type="update" dev="pottlinger" due-to="dependabot">
        Update maven-project-info-reports-plugin from 3.4.1 to 3.5.0.
      </action>
      <action issue="RAT-311" type="update" dev="pottlinger" due-to="dependabot">
        Update maven-surefire-plugin from 3.2.2 to 3.2.3.
      </action>
      <action issue="RAT-326" type="fix" dev="pottlinger">
        Fix existing javadoc build errors and add javadoc generation to existing GithubActions to not introduce build errors via merge requests.
      </action>
      <action issue="RAT-338" type="add" dev="pottlinger" due-to="Tamás Cservenák">
        Update minimal build Maven version to 3.2.5 and maven dependencies to 3.9.6. Remove pre-JDK8 code constructs and minor refactorings.
      </action>
      <action issue="RAT-335" type="add" dev="pottlinger" due-to="Niels Basjes">
        Enhance .gitignore handling; support multiple .gitignore files and allow a more complete parsing of Git's ignore files.
      </action>
      <action issue="RAT-322" type="add" dev="pottlinger" due-to="Jean-Baptiste Onofré">
        Add configuration option to scan hidden directories: --scan-hidden-directories on the command line and scanHiddenDirectories as a Maven plugin parameter.
      </action>
      <action issue="RAT-320" type="add" dev="pottlinger" due-to="Jean-Baptiste Onofré">
         Add new command line option -o/--output to write RAT's output to a file.
      </action>
      <action issue="RAT-329" type="add" dev="pottlinger" due-to="Claude Warren">
         Add markdown (MD) and yaml (YML/YAML) as a recognized extension for file and license processing.
      </action>
      <action issue="RAT-328" type="fix" dev="pottlinger" due-to="Claude Warren">
         Ensure that System.out does not get closed during report generation and updated javadocs.
      </action>
      <action issue="RAT-316" type="add" dev="pottlinger">
         Add default exclusion of MANIFEST.MF as it must not contain comment lines to include a license.
      </action>
      <action issue="RAT-321" type="add" dev="pottlinger" due-to="Claude Warren">
         Allow text-based XML configuration of RAT.
      </action>
      <action issue="RAT-311" type="fix" dev="pottlinger">
         Update commons-compress to 1.24.0 in order to circumvent CVE-2023-42503.
      </action>
      <action issue="RAT-251" type="fix" dev="jochenw" due-to="Claude Warren">
         Added SPDX processing for default licenses.
      </action>
      <action issue="RAT-315" type="fix" dev="jochenw" due-to="Guillaume Nodet">
        Fix warnings when using RAT with newer Maven versions as methods from Maven v2 are deprecated. Minimum version of required Maven changed to 3.2.5.
      </action>
      <action issue="RAT-317" type="fix" dev="pottlinger" due-to="Gary Gregory">
        Change log output level of SCM ignore parser from info to debug in order to produce less log output in RAT runs.
      </action>
      <action issue="RAT-314" type="fix" dev="pottlinger" due-to="François Guillot">
        Add default recursive exclusion for maven-induced build artifacts in folder .mvn.
      </action>
      <action issue="RAT-312" type="fix" dev="pottlinger">
        Remove Travis build as it is unreliable. Builds with ASF Jenkins and Github Actions remain as before.
      </action>
    </release>
    <release version="0.15" date="2022-08-31" description="This release fixes a warning during site builds and updates various dependencies.">
      <action issue="RAT-305" type="update" dev="pottlinger" due-to="dependabot">
        Update maven-project-info-reports-plugin from 3.3.0 to 3.4.1.
      </action>
      <action issue="RAT-305" type="update" dev="pottlinger" due-to="dependabot">
        Update maven-javadoc-plugin from 3.4.0 to 3.4.1.
      </action>
      <action issue="RAT-305" type="update" dev="pottlinger" due-to="dependabot">
        Update maven-jxr-plugin from 3.2.0 to 3.3.0.
      </action>
      <action issue="RAT-305" type="update" dev="pottlinger" due-to="dependabot">
        Update animal-sniffer-maven-plugin from 1.21 to 1.22.
      </action>
      <action issue="RAT-305" type="update" dev="pottlinger" due-to="dependabot">
        Update maven-site-plugin from 3.12.0 to 3.12.1.
      </action>
      <action issue="RAT-305" type="update" dev="pottlinger" due-to="dependabot">
        Update maven-pmd-plugin from 3.16.0 to 3.18.0.
      </action>
      <action issue="RAT-305" type="update" dev="pottlinger" due-to="dependabot">
        Update mockito-core from 4.6.0 to 4.7.0.
      </action>
      <action issue="RAT-305" type="update" dev="pottlinger" due-to="dependabot">
        Update extra-enforcer-rules from 1.5.1 to 1.6.1.
      </action>
      <action issue="RAT-305" type="update" dev="pottlinger" due-to="dependabot">
        Update Apache parent pom from 26 to 27.
      </action>
      <action issue="RAT-305" type="update" dev="pottlinger" due-to="dependabot">
        Update wagon-ssh from 3.5.1 to 3.5.2.
      </action>
      <action issue="RAT-305" type="update" dev="pottlinger" due-to="dependabot">
        Update maven-enforcer-plugin from 3.0.0 to 3.1.0.
      </action>
      <action issue="RAT-305" type="update" dev="pottlinger" due-to="dependabot">
        Update actions/setup-java from 3.3.0 to 3.4.1.
      </action>
      <action issue="RAT-309" type="fix" dev="pottlinger" due-to="Michael Osipov, Gary Gregory">
        Site builds could not be generated properly due to API changes: solution was to upgrade Maven Reporting API to 3.1.1 and use details of Maven Reporting Implementation 3.2.0 in RAT's Mojo hierarchy.
      </action>
      <action issue="RAT-309" type="fix" dev="pottlinger">
        Updated internal data structures from deprecated ArrayStack to JDK's ArrayDeque.
      </action>
      <action issue="RAT-306" type="fix" dev="pottlinger">
        Add note about hierarchy of changelogs in RAT project structure when publishing the project webpage.
      </action>
      <action issue="RAT-310" type="update" dev="pottlinger">
        Fix deprecation warnings in tests. Use hamcrest's annotations instead of ones from JUnit.
      </action>
      <action issue="RAT-307" type="fix" dev="pottlinger">
        Update to focal (Ubuntu 20.04) on Travis to circumvent build errors and be able to use more modern JDK versions. Deprecate openJDK8 build with focal as it is not supported on Travis.
      </action>
    </release>

    <release version="0.14" date="2022-05-28" description="This release contains dependency updates, bugfixes and many improvements apart from infrastructure updates at ASF.">
      <action issue="RAT-290" type="fix" dev="pottlinger" due-to="dependabot">
        Update maven-jxr-plugin from 2.5 to 3.2.0.
      </action>
      <action issue="RAT-290" type="fix" dev="pottlinger" due-to="dependabot">
        Update maven-antrun-plugin from 3.0.0 to 3.1.1.
      </action>
      <action issue="RAT-290" type="fix" dev="pottlinger" due-to="dependabot">
        Update github actions/checkout from 2 to 3.
      </action>
      <action issue="RAT-290" type="fix" dev="pottlinger" due-to="dependabot">
        Update github actions/setup-java from 2.5.0 to 3.3.0.
      </action>
      <action issue="RAT-290" type="fix" dev="pottlinger" due-to="dependabot">
        Update maven-pmd-plugin from 3.14.0 to 3.16.0.
      </action>
      <action issue="RAT-290" type="fix" dev="pottlinger" due-to="dependabot">
        Update maven-javadoc-plugin from 3.3.1 to 3.4.0.
      </action>
      <action issue="RAT-290" type="fix" dev="pottlinger" due-to="dependabot">
        Update maven-compiler-plugin from 3.8.1 to 3.10.1.
      </action>
      <action issue="RAT-290" type="fix" dev="pottlinger" due-to="dependabot">
        Update wagon-ssh from 3.5.0 to 3.5.1.
      </action>
      <action issue="RAT-290" type="fix" dev="pottlinger" due-to="dependabot">
        Update maven-site-plugin from 3.9.1 to 3.12.0.
      </action>
      <action issue="RAT-290" type="fix" dev="pottlinger" due-to="dependabot">
        Update maven-project-info-reports-plugin from 3.1.1 to 3.3.0.
      </action>
      <action issue="RAT-290" type="fix" dev="pottlinger" due-to="dependabot">
        Update mockito-core from 3.11.2 to 4.6.0.
      </action>
      <action issue="RAT-290" type="fix" dev="pottlinger" due-to="dependabot">
        Update ASF parent from 23 to 26.
      </action>
      <action issue="RAT-288" type="add" dev="pottlinger" due-to="Michael Osipov">
        Adapt logging output to be more compliant with future Maven versions as debug is deprecated and verbose is the recommended way to go.
      </action>
      <action type="fix" issue="RAT-273" dev="jochen">
        Some tests were based on the assumption, that the value of file.encoding
        can be changed on runtime. (Won't work nowadays, beginning with Java 16.)
        Removed this assumption in favour of a proper surefire configuration.
      </action>
      <action issue="RAT-273" type="fix" dev="jochen">
        Workaround for an incompatibility in the java.io.LineNumberReader, which is
        being replaced by the org.apache.rat.header.LineNumberReader.
      </action>
      <action issue="RAT-297" type="add" dev="pottlinger" due-to="Michael Osipov">
        Update maven-reporting-api from 3.0 to 3.1.0 and remove usage of deprecated Sink API.
      </action>
      <action issue="RAT-290" type="fix" dev="pottlinger" due-to="Jin Xu/Xeno Amess">
        Update animal-sniffer-maven-plugin from 1.20 to 1.21.
      </action>
      <action issue="RAT-296" type="fix" dev="pottlinger">
        Use Github Actions for matrix builds on Windows and ubuntu with JDK 8,11,12,13,14,15. Simplify Travis integration to avoid dockerhub-related build failures.
      </action>
      <action issue="RAT-274" type="fix" dev="pottlinger">
        Update to latest Apache Ant 1.10.12.
      </action>
      <action issue="RAT-291" type="fix" dev="pottlinger">
        Fix links to Travis builds for all creadur projects.
      </action>
      <action issue="RAT-290" type="fix" dev="pottlinger" due-to="dependabot">
        Update maven-dependency-plugin from 3.1.1 to 3.2.0.
      </action>
      <action issue="RAT-290" type="fix" dev="pottlinger" due-to="dependabot">
        Update plexus-utils from 3.0.21 to 3.4.1.
      </action>
      <action issue="RAT-290" type="fix" dev="pottlinger" due-to="dependabot">
        Update commons-cli from 1.4 to 1.5.0.
      </action>
      <action issue="RAT-290" type="fix" dev="pottlinger" due-to="dependabot">
        Update maven-plugin-annotation and maven-plugin-plugin from 3.6.1 to 3.6.2.
      </action>
      <action issue="RAT-275" type="fix" dev="pottlinger">
        Update to doxia 1.11.1 in order to get CVE-2020-13956-httpclient problem fixes in doxia.
      </action>
      <action issue="RAT-289" type="add" dev="pottlinger">
        Enable dependabot integration - write access is forbidden, but email alerts and pull requests should be ok.
      </action>
      <action issue="RAT-283" type="fix" dev="pottlinger">
        Update plugin versions and dependencies in order to run properly with Java8 as minimal compiler level.
      </action>
      <action issue="RAT-286" type="fix" dev="pottlinger">
        Update to maven-plugin-plugin v3.6.1 in order to circumvent error during maven site builds.
      </action>
      <action issue="RAT-285" type="fix" dev="pottlinger">
        Update to latest Apache Ant 1.10.11 in order to fix issues related to dependency commons-compress in Ant itself.
      </action>
      <action issue="RAT-207" type="fix" due-to="Xavier Dury" dev="pottlinger">
        Properly report thread-safeness to Maven.
      </action>
      <action issue="RAT-281" type="fix" dev="pottlinger">
        Update to latest Commons IO to fix CVE-2021-29425 (Moderate severity).
      </action>
      <action issue="RAT-274" type="fix" dev="pottlinger">
        Update to latest Apache Ant 1.10.10.
      </action>
      <action issue="RAT-279" type="add" dev="pottlinger">
        Migrate vom Travis CI.org to Travis-ci.com.
      </action>
      <action issue="RAT-277" type="fix" dev="pottlinger">
        Update to junit 4.13.1 to fix CVE-2020-15250.
      </action>
      <action issue="RAT-158" type="fix" dev="pottlinger">
        Update to new ASF parent 23 in order to get rid of doxia version management that generated warnings.
      </action>
      <action issue="RAT-274" type="fix" dev="pottlinger">
        Update to latest Apache Ant 1.10.9 to fix CVE-2020-11979. Update to JDK8 as minimal version/compiler version.
      </action>
      <action issue="RAT-271" type="add" dev="pottlinger">
        Move all Creadur projects to new Jenkins infrastructure at ASF and migrate from Subversion to Gitbox/Github. Please update your repository URLs and use the new default branch master in all projects.
      </action>
      <action issue="RAT-270" type="add" dev="pottlinger">
        Change default behaviour to output erroneous files to console. Can be disabled by setting rat.consoleOutput to false.
      </action>
      <action issue="RAT-269" type="fix" dev="pottlinger">
        Update to latest Apache Ant to fix CVE-2020-1945.
      </action>
      <action issue="RAT-268" type="fix" due-to="Robert Scholte" dev="pottlinger">
        Allow handling of pom-file-only projects by not assuming that all modules are in directories.
      </action>
      <action issue="RAT-267" type="fix" due-to="Fabio Utzig" dev="pottlinger">
        Report ignored lines from exclusion file to stderr instead of std to not generate erroneous JSON.
      </action>
      <action issue="RAT-266" type="add" due-to="Michael Osipov" dev="pottlinger">
        Add .factorypath to Eclipse-default exclusions.
      </action>
      <action issue="RAT-262" type="fix" dev="pottlinger">
        Treat JSON data as binary to avoid reports of missing licenses.
      </action>
      <action issue="RAT-260" type="fix" due-to="Kamil Breguła" dev="pottlinger">
        Change to docker image when building on Travis to avoid JDK version mixup in traditional build setup.
      </action>
      <action issue="RAT-258" type="fix" dev="pottlinger">
        Update to latest commons-compress to fix CVE-2019-12402.
      </action>
      <action issue="RAT-257" type="fix" dev="pottlinger">
        Adapt help text for CLI usage of RAT.
      </action>
      <action issue="RAT-254" type="add" dev="pottlinger">
        Properly finish move to gitbox/github, get rid of SVN references and adapt main branch to master and fix all Jenkins build jobs for RAT.
      </action>
      <action issue="RAT-244" type="add" dev="pottlinger">
        Update compiler level to 1.7 to allow building with more recent JDKs. Update plugins and dependencies to more modern versions to fix security issues (CVE-warnings).
      </action>
      <action issue="RAT-212" type="add" due-to="Niels Basjes" dev="pottlinger">
        Add alternative https URLs in Apache License, Version 2.0 to allow automatic recognition as valid ASF2.0.
      </action>
      <action issue="RAT-250" type="add" dev="pottlinger">
        Update to latest available and compatible Apache ANT 1.9.14 to get bugfixes.
      </action>
      <action issue="INFRA-17348" type="add" dev="jochen">
        SCM repository has been moved from svn.apache.org (Subversion) to gitbox.apache.org (Git)
      </action>
    </release>
    <release version="0.13" date="2018-10-13" description="Lots of bugfixes and improvements.">
      <action issue="RAT-228" type="add" due-to="Romain Manni-Bucau" dev="pottlinger">
        Fixing broken Ant unit test setup and making tests run more deterministic.
      </action>
      <action issue="RAT-245" type="add" dev="pottlinger">
        Update to latest available and compatible Apache ANT 1.9.12 to get bugfixes and newer JDK support.
      </action>
      <action issue="RAT-245" type="add" dev="pottlinger">
        Update to latest available and compatible Apache ANT 1.9.11 to get bugfixes and newer JDK support.
      </action>
      <action issue="RAT-245" type="add" dev="pottlinger">
        Update to latest available and compatible Apache ANT 1.9.10 due to CVE-2017-5645.
      </action>
      <action issue="RAT-242" type="fix" due-to="Matthias Bläsing" dev="pottlinger">
	Use UTF-8 as default encoding for RAT Ant reports.
      </action>
      <action issue="RAT-234" type="fix" due-to="ajbanck" dev="pottlinger">
	Do not treat TypeScript files as binary.
      </action>
      <action issue="RAT-243" type="add" due-to="Matthew Ouyang" dev="pottlinger">
	Add .checkstyle to Eclipse default exclusions.
      </action>
      <action issue="RAT-241" type="add" due-to="Andrew Gaul" dev="pottlinger">
	Reduce default log level of used exclusions to debug, only print totals into the maven log like includes.
      </action>
      <action issue="RAT-240" type="fix" dev="pottlinger">
	Overhauled CLI module to allow file based exclusions with wildcards and explicit file names.
      </action>
      <action issue="RAT-233" type="add" due-to="Stefan Bodewig" dev="pottlinger">
	Recognize XML-based .Net Core xproj files.
      </action>
      <action issue="RAT-226" type="add" dev="pottlinger">
        Update to latest available and compatible Apache ANT 1.9.9.
      </action>
      <action issue="RAT-222" type="fix" dev="pottlinger">
        Download section does not work if SNAPSHOT is deployed, add download of previous RAT release.
      </action>
      <action issue="RAT-224" type="fix" due-to="John Patrick" dev="pottlinger">
        Fixed example on webpage about usage of custom licenses.
      </action>
      <action issue="RAT-223" type="fix" due-to="Eric Friedrich" dev="pottlinger">
        Add support for Golang and Perl module files.
      </action>
    </release>

    <release version="0.12" date="2015-09-30" description=
" We now require Maven 3.0.5+ to build Rat, but as before we only require
 Maven 2.2.1+ if you want to use Rat in your own Maven projects.

We've integrated Rat into the ASF Jenkins to ensure continuous builds with various JDK versions.
">
      <action issue="RAT-215" type="fix" dev="pottlinger">
        Add WOFF2, WOFF, TTF and EOT font file extensions to binary file collection to allow faster detection as binary without reading in the files.
      </action>
      <action issue="RAT-214" type="fix" dev="pottlinger">
        Upgrade commons-compress and apache-ant due to possible security problems.
      </action>
      <action issue="RAT-213" type="fix" dev="pottlinger">
        Upgrade to commons-collections 3.2.2.
      </action>
      <action issue="RAT-210" type="fix" dev="pottlinger">
        Adapt layout of Creadur project pages to use the new ASF logo. Change links to SSL.
      </action>
      <action issue="RAT-163" type="fix" dev="jochen">
        Removing the Gradle Plugin from the Rat Core project, so that building
        with Java 5 works again.
      </action>
      <action issue="RAT-158" type="fix" due-to="Hervé Boutemy" dev="pottlinger">
        Fix SAX-Parser warning by explicitly excluding xerces in Doxia 1.2.
      </action>
      <action issue="RAT-173" type="fix" due-to="Chris Burroughs" dev="pottlinger">
        Allow complete skip of RAT plugin with rat.skip property.
      </action>
      <action issue="RAT-174" type="fix" due-to="Chris Burroughs" dev="pottlinger">
        CDDL1License still very slow, replace Pattern matching with simple String comparison.
      </action>
      <action issue="RAT-175" type="fix" dev="sebb">
        SourceCodeManagementSystems.hasIgnoreFile() should return boolean.
      </action>
      <action issue="RAT-177" type="fix" dev="pottlinger">
        Final arrays should be private.
      </action>
      <action issue="RAT-188" type="fix" due-to="Mark Thomas" dev="pottlinger">
        Fix problems with AnimalSniffer-plugin when running in GUMP with Java 8.
        Workaround for https://jira.codehaus.org/browse/MANIMALSNIFFER-45
      </action>
      <action issue="RAT-160" type="fix" due-to="Christopher Tubbs" dev="pottlinger">
        Ignore build.log created by maven-invoker-plugin.
      </action>
      <action issue="RAT-179" type="fix" dev="pottlinger">
        Maven plugin and Ant task do not support adding extra approved licenses.
      </action>
      <action issue="RAT-180" type="fix" dev="pottlinger">
        Generify and beautify texts in RAT report.
      </action>
      <action issue="RAT-196" type="add" due-to="Karl Heinz Marbaise" dev="pottlinger">
        Minor refactoring in pom.xml.
      </action>
      <action issue="RAT-194" type="fix" due-to="Hervé Boutemy" dev="pottlinger">
        Upgrade to Doxia 1.6 if called directly, does not affect problems reported in RAT-158. Minor improvements.
      </action>
      <action issue="RAT-61" type="add" due-to="Jukka Zitting" dev="dennisl">
        List files with unapproved licenses in Maven output.
      </action>
      <action issue="RAT-170" type="add" due-to="Philipp Ottlinger" dev="dennisl">
        RAT should use itself during build and site generation.
      </action>
      <action issue="RAT-181" type="add" dev="sebb">
        BinaryGuesser should treat *.truststore as binary.
      </action>
      <action issue="RAT-184" type="add" due-to="Karl Heinz Marbaise" dev="pottlinger">
        Add DEPENDENCIES to the list of ignored files in NoteGuesser.
      </action>
      <action issue="RAT-185" type="add" due-to="Karl Heinz Marbaise" dev="dennisl">
        .repository folder should be ignored.
      </action>
      <action issue="RAT-186" type="add" dev="dennisl">
        BinaryGuesser should recognize PSD files as images.
      </action>
      <action issue="RAT-187" type="add" due-to="Karl Heinz Marbaise" dev="dennisl">
        Add 'SAR', 'HAR', 'WSR' as archives which should be ignored.
      </action>
      <action issue="RAT-197" type="add" due-to="Karl Heinz Marbaise" dev="pottlinger">
        Improve exclusion defaults when working with Maven 3.3.1 (exclude .mvn).
      </action>
      <action issue="RAT-198" type="fix" due-to="Karl Heinz Marbaise" dev="pottlinger">
        Upgrade plexus-utils to 3.0.20.
      </action>
      <action issue="RAT-172" type="fix" dev="pottlinger">
        Exclude technical directories of source code management systems and their ignore files from RAT scans.
      </action>
      <action issue="RAT-200" type="fix" dev="pottlinger">
        Upgrade ASF parent POM to 17.
      </action>
      <action issue="RAT-201" type="add" dev="pottlinger">
        BinaryGuesser should treat *.swf as binary.
        Furthermore BinaryGuesser falls back to UTF-8 encoding in case the encoding given via system property
        (-Dfile.encoding) was not found.
      </action>
      <action issue="RAT-202" type="add" dev="pottlinger">
         Report layout differs between successful RAT checks and existence of unapproved files.
      </action>
      <action issue="RAT-202" type="add" dev="pottlinger">
         Report layout differs between successful RAT checks and existence of unapproved files.
      </action>
      <action issue="RAT-203" type="add" dev="pottlinger">
         Using 'license' in README, source code, javadoc, comments and site instead of 'licence';
         improve terminology to not confuse RAT consumers.
      </action>
      <action issue="RAT-204" type="add" dev="pottlinger">
        Unify resource handling in code and tests, make sure the resources are properly closed. Apply minor refactorings.
      </action>
    </release>
    <release version="0.11" date="2014-08-31" description=
"* Rat stays at compiler level 1.5 to be more compliant with other Maven plugins,
  fixed build/CI environment to reflect and ensure that.

  * Fixed Javadoc warnings during build, upgraded Maven Plugin Plugin to avoid
  warnings in generated code (https://jira.codehaus.org/browse/MPLUGIN-237)
">
    <action issue="RAT-135" type="fix">addLicenseHeaders is missing a space on license header.</action>
    <action issue="RAT-144" type="fix">AbstractRatMojo String constant arrays should be private</action>
    <action issue="RAT-148" type="fix" due-to="Chris A Mattmann">LicenseAddingReport#report has useless call to metaData.getData</action>
    <action issue="RAT-151" type="fix">Detect more archive file formats</action>
    <action issue="RAT-152" type="fix">Recognize the format for .bsh, .fml and .jsp file types</action>
    <action issue="RAT-153" type="fix">Do not add extra empty lines when appending headers for the Apache License</action>
    <action issue="RAT-154" type="fix">Indentation of the license header should be decided per family</action>
    <action issue="RAT-155" type="fix">Do not add empty first and last lines in the license header for certain families</action>
    <action issue="RAT-156" type="fix">Add some symmetry when applying license headers to files with file type specific headers</action>
    <action issue="RAT-159" type="fix">Detect OpenOffice documents as being archives</action>
    <action issue="RAT-129" type="add">Add support for CDDL 1.0</action>
    <action issue="RAT-162" type="add" due-to="Andrew Gaul">CDDL1License.matches slow with large inputs</action>
    <action issue="RAT-164" type="add">Allow skipping execution entirely</action>
    <action issue="RAT-165" type="add">Use a maven defaultGoal for RAT's base pom.xml</action>
    </release>
    <release version="0.10" date="2013-09-05" description=
"The 0.10 version includes several bug fixes,
most notably a fix for 0.9 performance issues.
 * Simpler binary archive
 * Updated dependencies and plugins
 * Fixed up generics and annotations">
      <action issue="RAT-137" type="fix">Website shows incorrect Maven goals in some pages</action>
      <action issue="RAT-128" type="fix">Use the proper name for the Apache License</action>
      <action issue="RAT-138" type="fix">RAT runs very slowly on some input</action>
      <action issue="RAT-140" type="fix">OASISLicense allows invalid Copyright line</action>
      <action issue="RAT-139" type="fix">FullTextMatchingLicense.prune uses inefficient deleteAtChar</action>
      <action issue="RAT-145" type="fix">Maven plugin should not run in the "verify" phase, but in the "validate" phase</action>
      <action issue="RAT-129" type="add">Add support for CDDL 1.0 </action>
    </release>
    <release version="0.9"  date="2013-05-02" description=
" * Improved documentation
  * Rat now requires Java5 at runtime
  * The Antlib contains a new matcher type that allows matching on the
   full text of the license rather than a single line.
 * Support automatic addition of license headers to svg files.">
      <action issue="RAT-3" type="fix">Incorrect alignment of file contents</action>
      <action issue="RAT-102" type="fix">typo in pom.xml / field description</action>
      <action issue="RAT-109" type="fix">Return value of mkdirs() is not checked and no error handling occurs</action>
      <action issue="RAT-116" type="fix">Docs don't say what the default excludes are</action>
      <action issue="RAT-120" type="fix">fix some maven warnings and upgrade some dependencies.</action>
      <action issue="RAT-121" type="fix">use maven java5 annotations for maven plugins</action>
      <action issue="RAT-122" type="fix">Maven Plugin: field to ignore errors and continue the build</action>
      <action issue="RAT-124" type="fix">Rat plugin should exclude the configuration directory used by IDEA</action>
      <action issue="RAT-126" type="fix">Default excludes do not ignore .git/ repository</action>
      <action issue="RAT-13" type="update">[GOOGLE-14] GNU License support</action>
      <action issue="RAT-49" type="update">Recognise MIT LIcense</action>
      <action issue="RAT-104" type="update">
          Using jUnit4 annotation based tests instead of junit3 - migration from junit 3.8.2 to current junit 4.10
      </action>
      <action issue="RAT-106" type="fix">Minor Javadoc errors fixed in 3 files</action>
      <action issue="RAT-108" type="update">Add native support for thrift generated code to be ignored</action>
      <action issue="RAT-111" type="update">RAT does not ignore javah generated files</action>
      <action issue="RAT-125" type="update">Support applied AL20 license headers, including checking for required copyright header line</action>
      <action issue="RAT-78" type="add">Support doxia 1.1.2</action>
      <action issue="RAT-59" type="update">Upgrade To Java 1.5</action>
      <action issue="RAT-119" type="update">Upgrade Maven prerequisite to 2.2.1</action>
    </release>
    <release version="0.8-incubating"  date="2011-11-15" description=
"Version 0.8 improves the command line interface, supports more file
types when adding license headers and makes it easier to detect custom
licenses.
Some website fixes
The Antlib and Maven plugins now provide simpler ways to detect licenses not directly supported by Rat.">
      <action issue="RAT-86" type="bug">CLI doesn't allow adding of licenses unless a custom stylesheet has been specified</action>
      <action issue="RAT-87" type="bug">Tests could leave temporary files around.></action>
      <action issue="RAT-92" type="bug">When adding licenses Rat used \n instead of the platform dependent line--end character(s)</action>
      <action issue="RAT-94" type="bug">Streams were not always closed immediately when adding licenses.</action>
      <action issue="RAT-79" type="update">Support automatic addition of license headers to Velocity templates</action>
      <action issue="RAT-83" type="update">Support automatic addition of license headers to Scala source files</action>
      <action issue="RAT-84" type="update">Support automatic addition of license headers to Ruby source files</action>
      <action issue="RAT-89" type="update">Support automatic addition of license headers to Perl, TCL, C++, C# and PHP source files</action>
      <action issue="RAT-91" type="update">Support automatic addition of license headers to Groovy source files</action>
      <action issue="RAT-85" type="update">Allow --addLicense as an alias for --addLicence for people used to the US spelling.</action>
      <action issue="RAT-34" type="update">--addLicense will add the license to the top of Java files without a package line or XML files without an XML declaration now - it used to not add anything.</action>
      <action issue="RAT-67" type="update">The XML and standard plain text reports now contain a timestamp with the time the report has been generated.</action>
      <action issue="RAT-95" type="update"> When adding licenses Rat will now remove any BOM from the file.</action>
      <action issue="RAT-93" type="update">--addLicense now supports more .NET specific files like MS Visual Studio project and solution files</action>
      <action issue="RAT-99" type="update">The command line interface has a new option that specifies a file containing regular expressions for files to exclude</action>
    </release>
    <release version="0.7-incubating"  date="2013-05-02" description=
"The following changes have been made in Apache RAT 0.7:

- Add support for Python scripts, C source files, Unix shell scripts (.sh) and Windows batch files (.bat) (RAT-68)
- Allow Ant task to output report as XML. (RAT-73)
- Allow users to specify a custom XSLT stylesheet for reports (RAT-74, and RAT-75)
- Some website fixes
- Optionally auto-add headers to source files. (RAT-76) ">
      <action issue="RAT-62" type="fix">Some of Rat's own files missing License Headers</action>
      <action issue="RAT-63" type="fix">ant-task-examples.xml has an wrong uri in the -typedef ant target</action>
      <action issue="RAT-70" type="fix">Missing closing html tag in generated report by</action>
      <action issue="RAT-17" type="update">Support the use of archives as input</action>
      <action issue="RAT-30" type="update">Support automatic addition of license headers</action>
      <action issue="RAT-76" type="update">Support automatic addition of license headers</action>
      <action issue="RAT-52" type="update">Merge In Rat Output Semantics</action>
      <action issue="RAT-56" type="update">Commons IO Wildcard Excludes</action>
      <action issue="RAT-65" type="update">Rat Pom cleanup</action>
      <action issue="RAT-68" type="update">Add support for Python, C, &amp; script files (.bat &amp; .sh)</action>
      <action issue="RAT-72" type="update">Keep version in plugins sample doc up to date</action>
      <action issue="RAT-73" type="update">Support for XML output in Ant task and Maven Plugin</action>
      <action issue="RAT-73" type="update">Support for XML output in Ant task and Maven Plugin</action>
      <action issue="RAT-74" type="update">Support for custom XSLT stylesheets</action>
      <action issue="RAT-75" type="update">Support for custom XSLT stylesheets</action>
    </release>
    <release version="0.6-incubating" date="2009-04-10" description=
"This is the first version using the org.apache package
structure and related names. RAT users are strongly encouraged to
migrate, as the old Google version will no longer be maintained.
 * Support for TMF header
 * Comprehend PEM, CRL file endings
 * Added reporting capability to recursive rat script
 * Moved to the Incubator@Apache
">
      <action issue="RAT-37" type="fix" dev="jochen"
          due-to="Jukka Zitting" due-to-email="jukka@apache.org">
        List all resources with unapproved licenses at the beginning of the report.
      </action>
      <action issue="RAT-36" type="fix" dev="jochen"
          due-to="Jukka Zitting" due-to-email="jukka@apache.org">
        Report header incorrectly refers to an "L" license marker
      </action>
      <action issue="RAT-33" type="fix" dev="jochen"
          due-to="Gavin" due-to-email="gavin@16degrees.com.au">
        Mailing list subscribe points to unsubscribe
      </action>
      <action issue="RAT-3" type="fix">Incorrect alignment of file contents</action>
      <action issue="RAT-11" type="fix">Incorrect number of unnapproved licences reported</action>
      <action issue="RAT-12" type="fix">Incorrect SCM info in maven plugin pom</action>
      <action issue="RAT-29" type="fix">NPE on &quot;mvn install&quot; in rat-anttasks</action>
      <action issue="RAT-34" type="fix">No license header added for java files that do not contain project line</action>
      <action issue="RAT-35" type="fix">Incorrect number of unapproved licenses reported by rat:check</action>
      <action issue="RAT-8" type="update">add JavaCC to GeneratedLicenseNotRequired</action>
      <action issue="RAT-9" type="update">A more informative website</action>
      <action issue="RAT-10" type="update">A few Javadoc comments</action>
      <action issue="RAT-23" type="update">More details in text summary</action>
      <action issue="RAT-24" type="update">Include checksums on web page</action>
      <action issue="RAT-26" type="update">Improve web summary</action>
      <action issue="RAT-27" type="update">Index page</action>
      <action issue="RAT-6" type="add">RAT Source Import</action>
      <action issue="RAT-28" type="add">Repackage maven plugin</action>
      <action issue="RAT-1" type="add">maven-rat-plugin and ant-rat tasks</action>
    </release>
    <release version="0.5.1" description=
"* Fixed file closing bug
 * Fixed XML bad character bug"/>
    <release version="0.5" description=
" * Added header matcher for DoJo.
 * Refactoring existing codebase to separate concerns and use
   resource pipeline.
 * New header matching library."/>
    <release version="0.4.1" description=
"Rat 0.4.1 is the first release with distributions. The release was cut
for this purpose.
 * Created POM for use with Rat library.
 * Ant task switched to use Xml based report."/>
    <release version="0.4" description=
" * Ant tasks added. These allow Rat reports to be run against a wide variety
   of resources from within Ant.
 * Legacy report is now deprecated. It will be removed before the next release.
 * Created stylesheet for xml reports which produce output similar to the legacy
   plain text report. Application now uses the xml report with that stylesheet.
 * Revised xml output format
 * Improve support for binary recognition by adding code that tastes files"/>
    <release version="0.3" description=
" * This is the last release with the original hacked together plain test report.
   The new XML reporting code is present but is not yet the default.
 * Rat 0.3 is the first release with release notes. All previous releases are
   now consigned to Ancient History. No record of them will be found here."/>
  </body>
</document><|MERGE_RESOLUTION|>--- conflicted
+++ resolved
@@ -72,10 +72,9 @@
     </release>
     -->
     <release version="0.17-SNAPSHOT" date="xxxx-yy-zz" description="Current SNAPSHOT - release to be done">
-<<<<<<< HEAD
       <action issue="RAT-435" type="fix" dev="claudenw">
         Fix checkstyle issues in root package.
-=======
+      </action>
       <action issue="RAT-431" type="fix" dev="claudenw">
         Fix checkstyle issues in report.
       </action>
@@ -90,8 +89,6 @@
       </action>
       <action issue="RAT-424" type="fix" dev="claudenw">
         Fix checkstyle issues in document.
-      </action>
->>>>>>> e024c979
       </action>
       <action issue="RAT-420" type="fix" dev="claudenw">
         Fix checkstyle issues in config.
