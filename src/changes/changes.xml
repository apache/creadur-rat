<?xml version='1.0'?>
<!--
  Licensed to the Apache Software Foundation (ASF) under one or more
  contributor license agreements.  See the NOTICE file distributed with
  this work for additional information regarding copyright ownership.
  The ASF licenses this file to You under the Apache License, Version 2.0
  (the "License"); you may not use this file except in compliance with
  the License.  You may obtain a copy of the License at

      http://www.apache.org/licenses/LICENSE-2.0

  Unless required by applicable law or agreed to in writing, software
  distributed under the License is distributed on an "AS IS" BASIS,
  WITHOUT WARRANTIES OR CONDITIONS OF ANY KIND, either express or implied.
  See the License for the specific language governing permissions and
  limitations under the License.
-->

<!--
This file is also used by the maven-changes-plugin to generate the release notes.
Useful ways of finding items to add to this file are:

1.  Add items when you fix a bug or add a feature (this makes the
release process easier :-).

2.  Do a JIRA search for tickets closed since the previous release.
  https://issues.apache.org/jira/projects/RAT?selectedItem=com.atlassian.jira.jira-projects-plugin:release-page

To generate the release notes from this file:

mvn changes:announcement-generate -Prelease-notes [-Dchanges.version=nn]
then tweak the formatting if necessary
and commit.
Run with changes.version-parameter in order to not generate a SNAPSHOT changelog

The <action> type attribute can be add,update,fix,remove.

    Please list action attributes in the following order:
    issue - required
    type - required
    the rest are optional; order not important

    having the issue number first makes it easier to read the XML outline

If you wonder which action types are available:
https://maven.apache.org/plugins/maven-changes-plugin/xsd/changes-1.0.0.xsd

 * add: added functionality to the project.
 * fix: bug fix for the project
 * update: updated some part of the project.
 * remove: removed some functionality from the project.

-->
<document xmlns="http://maven.apache.org/changes/1.0.0"
          xmlns:xsi="http://www.w3.org/2001/XMLSchema-instance"
          xsi:schemaLocation="http://maven.apache.org/changes/1.0.0 http://maven.apache.org/xsd/changes-1.0.0.xsd">
  <properties>
    <title>Changes in Apache Creadur RAT</title>
    <author email="dev@creadur.apache.org">Apache Creadur RAT developers</author>
  </properties>

  <body>
    <!--release version="0.18-SNAPSHOT" date="xxxx-yy-zz" description="Current SNAPSHOT - release to be done">
      <action issue="RAT-xxx" type="update" dev="pottlinger" due-to="dependabot">
        TODO: collect all dependabot updates for release 0.18.
      </action>
    </release>
    <release version="0.17-SNAPSHOT" date="xxxx-yy-zz" description="Current SNAPSHOT - release to be done">
      <action issue="RAT-345" type="update" dev="pottlinger" due-to="dependabot">
        TODO: collect all dependabot updates for release 0.17.
      </action>
    </release>
    -->
    <release version="0.17-SNAPSHOT" date="xxxx-yy-zz" description="Current SNAPSHOT - release to be done">
<<<<<<< HEAD
      <action issue="RAT-383" type="add" dev="claudenw">
        As part of the usage the harmonization generation of Ant documentation was added.
=======
      <action issue="RAT-409" type="fix" dev="claudenw">
        Clarify how our site is generated and adapt Maven build lifecycles and parameters accordingly to include package phase.
>>>>>>> d29eda15
      </action>
      <action issue="RAT-384" type="add" dev="claudenw">
        As part of the usage harmonization XSD generation was added.
      </action>
      <action issue="RAT-378" type="add" dev="claudenw">
        As part of the usage harmonization among all UIs command line options and their arguments as well as the management of the license exclusion/inclusion and stylesheets were refactored.
      </action>
      <action issue="RAT-380" type="add" dev="claudenw">
        Commons-cli >=1.8.0 properly reports when deprecated CLI options are used. RAT does not need to check for deprecated options anymore as part of the usage harmonization among all UIs.
      </action>
      <action issue="RAT-371" type="fix" dev="claudenw">
        Do not use URL internally to load multiple files anymore and migrate to URI in order to avoid URL's equals/hashCode blocking method calls.
      </action>
      <action issue="RAT-323" type="add" dev="claudenw">
        As part of the harmonization efforts CLI options are centralized into one class, which is used to generate specific classes for Ant and Maven runs of RAT.
      </action>
      <action issue="RAT-369" type="fix" dev="claudenw">
        Centralize RAT's checkstyle configuration for all submodules under src/conf.
      </action>
      <action issue="RAT-391" type="add" dev="pottlinger">
        Integrate develocity service from Gradle and link to current results from badge in README.md.
      </action>
      <action issue="RAT-345" type="add" dev="pottlinger">
        Update build scripts and Maven wrapper in the RAT repo to Maven 3.9.7.
      </action>
      <action issue="RAT-374, RAT-381" type="add" dev="claudenw">
        Automatically generate commandline options/CLI help during the build and include it into the project webpage. Adapt READMEs.
      </action>
      <action issue="RAT-377" type="add" dev="claudenw">
          Added ability to specify the level of reporting on STANDARD files within a project.  This necessitated an addition
          of a command line option "standard" to limit specify the level of detail in the STANDARD file reporting.  See command line
          help for more details.  By default, there is no change in the reporting and only the presence of archives are reported.

          Change also fixed a major issue in license sorting.  Resulting in a change in order and expanding the name space for licenses.
          Licenses now must have a unique id within the family name space. (e.g. family1/one is different from family2/one).
      </action>
      <action issue="RAT-190" type="fix" dev="claudenw">
          Javascript (.js) files not processed as text.
          Fixed as part of the Tika change.
      </action>
      <action issue="RAT-265" type="fix" dev="claudenw">
        Fixed the filter compilation so that illegal regex do not cause other filters to be ignored.
        Updated the logging to only log a warning when at least one filter was skipped.
      </action>
      <action issue="RAT-372" type="add" dev="claudenw">
        Added ability to process archive files within a project to look for license files.  This necessitated an addition
        of a command line option "archive" to limit specify the level of detail in the archive report.  See command line
        help for more details.  By default, there is no change in the reporting and only the presence of archives are reported.

        This change also marked as deprecated the "-a", "--dir" and command line options.

        This change also marks an architecture change from processing Files to processing Documents in order to facilitate
        processing nested files in archives.
      </action>
      <action issue="RAT-314" type="add" dev="pottlinger">
        Add integration test for new default exclude .mvn, that was introduced with v0.16.
      </action>
      <action issue="RAT-369" type="add" dev="pottlinger">
        Integrate checkstyle and spotbugs into the build and webpage generation. Most charset-related errors cannot be fixed until we break JDK8-compliance and move to newer versions. Configured a maximum of allowed bugs to fail the build if new errors are introduced.
      </action>
      <action issue="RAT-301" type="fix" dev="pottlinger" due-to="claudenw">
        Chinese characters in comments are not classified as binary anymore (due to Tika integration).
      </action>
      <action issue="RAT-54" type="add" dev="claudenw">
        MIME Detection Using Apache Tika.
      </action>
      <action issue="RAT-20" type="fix" dev="claudenw">
        Changed to detecting binary by content not name.
      </action>
      <action issue="RAT-147" type="fix" dev="claudenw">
        Change to detect non UTF-8 text files as text not binary.
      </action>
      <action issue="RAT-150" type="fix" dev="claudenw">
        Switch to Tika to detect file types.  This will result in more file types being properly categorized and may
        result in some failures where the scans previously did not fail because we now properly check all text files.
      </action>
      <action issue="RAT-211" type="fix" dev="claudenw">
        Generated rat-output.xml is now well-formed, even if BinaryGuesser fails or there is XML content
        in the sample element.
      </action>
      <action issue="RAT-368" type="remove" dev="claudenw">
        Removed ReportFailedRuntimeException, ReportTransformer, RatReportAnalysisResultException, MimeTyper, ToNameTransformer,
        UnsuitableDocumentException, ReportTransformerTest, and ToNameTransformerTest as they are no longer used in the codebase.
        Note: FullTextMatchingeLicense and SimplePatternBasedLicense will be removed in 0.18.0
      </action>
      <action issue="RAT-354" type="fix" dev="pottlinger" due-to="Guillaume Nodet">
        Fix integration test failure with Maven4 by adding a version property in integration test's pom.xml. Versions above Maven4-alpha13 require Java17 and cannot be used with RAT, as it relies on Java8.
      </action>
      <action issue="RAT-355" type="add" dev="claudenw">
        Optionally export XML configuration file as part of run. Added framework to inspect available licenses and matchers.
      </action>
      <action issue="RAT-366" type="update" dev="claudenw">
        Switch to processing header matches in one call rather than line by line.

        This change also resulted in the possibility of multiple licenses being detected and reported.  forcing a change in the
        XML ouptut.  XML schema was developed for the output.
      </action>
      <action issue="RAT-333" type="fix" dev="claudenw">
        Fix if --force option is used executable bit is not set properly on newly created/license-augmented file.
      </action>
      <action issue="RAT-345" type="update" dev="pottlinger" due-to="Niels Basjes">
        Update gitignore-reader from 1.4.0 to 1.5.1 to fetch changes resulting from fixes of RAT-362.
      </action>
      <action issue="RAT-362" type="fix" dev="pottlinger" due-to="Niels Basjes, Arnout Engelen">
        Gitignore parsing fails when excluded element is part of the current base directory.
      </action>
      <action issue="RAT-367" type="fix" dev="pottlinger" due-to="Niels Basjes">
        Older jUnit3 tests were not run during the build after switching to jUnit5.
      </action>
      <action issue="RAT-77" type="add" dev="claudenw">
        Adds another stylesheet to explicitly output files with missing-headers. Thus plain-rat (default), missing-headers, and unapproved-licenses can be used in all RAT clients. From the CLI the -s option allows to use a short name (e.g. -s missing-headers or -s unapproved-licenses).
      </action>
      <action issue="RAT-345" type="update" dev="pottlinger" due-to="dependabot">
        TODO: collect all dependabot updates for release 0.17.
      </action>
    </release>
    <release version="0.16.1" date="2024-01-24" description=
"As release 0.16 introduced breaking changes concerning the configurability of the Maven plugin, these configuration options are reintroduced albeit as deprecated elements.
You need to adapt your configuration in contrast to pre-0.16 settings: please consult our webpage for more details and examples.

Apart from dependency updates the release contains new features in .gitignore-parser and reduces log spam of RAT.

The most important bugfix relates to performance issues (due to expensive regex scanning) in combination with the Copyright-matcher and SPDX-detection.

All feedback was used to overhaul the homepage to include how to configure custom licenses and matchers.

We migrated to jUnit5 and removed the 'apache-rat-api' module in this release.

Thanks for your patience and all the feedback in the making of this release!">
      <action issue="RAT-342" type="add" dev="pottlinger">
        Use Maven wrapper (with version 3.9.6) for reproducable local builds and on ASF Jenkins and Github Actions.
      </action>
      <action issue="RAT-343" type="fix" dev="pottlinger" due-to="Claude Warren">
        Reimplement old configuration elements for custom licenses in Maven plugin configurations (and updates to the webpage).
      </action>
      <action issue="RAT-343" type="fix" dev="pottlinger" due-to="Niels Basjes">
        Add integration test to allow enhanced testing of custom licenses.
      </action>
      <action issue="RAT-348" type="add" dev="pottlinger" due-to="Niels Basjes">
        Update gitignore-reader library to 1.3.1 to get latest changes in gitignore parsing.
      </action>
      <action issue="RAT-349" type="fix" dev="pottlinger" due-to="Niels Basjes">
        Fix NPE by falling back to default stylesheet if none was configured before.
      </action>
      <action issue="RAT-346" type="add" dev="pottlinger" due-to="Claude Warren">
        Issue a warning if a user defined License family has the same name as an existing one.
      </action>
      <action issue="RAT-346" type="add" dev="pottlinger" due-to="Claude Warren">
        Migrate to JUnit5 and fix minor issues in tests and javadoc.
      </action>
      <action issue="RAT-346" type="remove" dev="pottlinger" due-to="Claude Warren">
        Remove apache-rat-api module that contains misleading license-related classes.
      </action>
      <action issue="RAT-325" type="fix" dev="pottlinger" due-to="Claude Warren">
        To improve the performance during SPDX processing a check to skip expensive regex operations was added.
      </action>
      <action issue="RAT-325" type="fix" dev="pottlinger" due-to="Claude Warren">
        Internal logging feature enabled for license matching tests to avoid random test failures when manipulating System.out in test runs.
      </action>
      <action issue="RAT-325" type="add" dev="pottlinger" due-to="Claude Warren">
        Set log level default for CLI runs to WARN. This applies to test runs as well, as other UIs configure their logging natively.
      </action>
      <action issue="RAT-325" type="add" dev="pottlinger">
        Add missing dejavu font in Javadoc, generate MOJO metadata in site and fix broken links in webpage.
      </action>
      <action issue="RAT-325" type="fix" dev="pottlinger">
        Do not load fonts via Google/remotely, but use files hosted by ASF only and add privacy link to comply with ASF- and data protection/privacy regulations.
      </action>
      <action issue="RAT-344" type="fix" dev="claude">
        Fix double output by deleting any existing RAT report before writing a fresh file during plugin runs.
      </action>
      <action issue="RAT-339" type="update" dev="pottlinger" due-to="dependabot">
        Update mavenPluginPluginVersion from 3.10.2 to 3.11.0 and introduce goalPrefix in plugin configuration.
      </action>
      <action issue="RAT-339" type="update" dev="pottlinger" due-to="dependabot">
        Update junit-platform-runner from 1.8.1 to 1.10.1.
      </action>
      <action issue="RAT-339" type="update" dev="pottlinger" due-to="dependabot">
        Update junit from 5.10.0 to 5.10.1.
      </action>
      <action issue="RAT-339" type="update" dev="pottlinger" due-to="dependabot">
        Update actions/cache from 3.3.2 to 4.0.0.
      </action>
      <action issue="RAT-339" type="update" dev="pottlinger" due-to="dependabot">
        Update maven-surefire-plugin from 3.2.3 to 3.2.5.
      </action>
      <action issue="RAT-339" type="update" dev="pottlinger" due-to="dependabot">
        Update maven-jxr-plugin from 3.3.1 to 3.3.2.
      </action>
      <action issue="RAT-339" type="update" dev="pottlinger" due-to="dependabot">
        Update slf4j-simple from 2.0.9 to 2.0.11.
      </action>
      <action issue="RAT-339" type="update" dev="pottlinger" due-to="dependabot">
        Update assertj-core from 3.24.2 to 3.25.1.
      </action>
    </release>
    <release version="0.16" date="2023-12-28" description=
"Apart from dependency updates and multiple bugfixes,
this release brings the ability to use SPDX license identifiers and enhances the .gitignore-exclusion filterung during RAT runs.

Furthermore new CLI options were added and new file types can be used by default.
This release makes RAT a fully Maven3-compatible plugin and removes deprecated Maven2 completely.

Thanks to all new contributors for improving RAT!">
      <action issue="RAT-311" type="update" dev="pottlinger" due-to="dependabot">
        Update actions/setup-java from 3.4.1 to 4.0.0.
      </action>
      <action issue="RAT-311" type="update" dev="pottlinger" due-to="dependabot">
        Update actions/cache from 3.0.11 to 3.3.2
      </action>
      <action issue="RAT-311" type="update" dev="pottlinger" due-to="dependabot">
        Update actions/checkout from 3 to 4.
      </action>
      <action issue="RAT-311" type="update" dev="pottlinger" due-to="dependabot">
        Update mockito-core from 4.7.0 to 4.11.0, newer versions 5.x cannot be applied due to our JDK8-compatibility restriction.
      </action>
      <action issue="RAT-311" type="update" dev="pottlinger" due-to="dependabot">
        Update plexus-utils from 3.4.2 to 3.5.1, versions 4.x are for upcoming Maven4 and must not be applied here.
      </action>
      <action issue="RAT-311" type="update" dev="pottlinger" due-to="dependabot">
        Update maven-plugin-version from 3.6.4 to 3.8.2.
      </action>
      <action issue="RAT-311" type="update" dev="pottlinger" due-to="dependabot">
        Update wagon-ssh from 3.5.2 to 3.5.3.
      </action>
      <action issue="RAT-311" type="update" dev="pottlinger" due-to="dependabot">
        Update Ant from 1.10.12 to 1.10.14.
      </action>
      <action issue="RAT-311" type="update" dev="pottlinger" due-to="dependabot">
        Update ASF parent pom from 27 to 31 and update multiple maven plugin versions implicitly (surefire, release, project-info, enforcer, jxr).
      </action>
      <action issue="RAT-311" type="update" dev="pottlinger" due-to="dependabot">
        Update doxiaVersion from 1.11.1 to 1.12.0.
      </action>
      <action issue="RAT-311" type="update" dev="pottlinger" due-to="dependabot">
        Update maven-shared-utils from 3.3.4 to 3.4.2.
      </action>
      <action issue="RAT-311" type="update" dev="pottlinger" due-to="dependabot">
        Update org.slf4j:slf4j-simple from 1.7.36 to 2.0.9.
      </action>
      <action issue="RAT-311" type="update" dev="pottlinger" due-to="dependabot">
        Update commons-lang3 from 3.5 to 3.14.0.
      </action>
      <action issue="RAT-311" type="update" dev="pottlinger" due-to="dependabot">
        Update commons-compress from 1.21 to 1.25.
      </action>
      <action issue="RAT-311" type="update" dev="pottlinger" due-to="dependabot">
        Update commons-io from 2.11.0 to 2.15.1.
      </action>
      <action issue="RAT-311" type="update" dev="pottlinger" due-to="dependabot">
        Update commons-cli from 1.5.0 to 1.6.0.
      </action>
      <action issue="RAT-311" type="update" dev="pottlinger" due-to="dependabot">
        Update maven-pmd-plugin from 3.18.0 to 3.21.2.
      </action>
      <action issue="RAT-311" type="update" dev="pottlinger" due-to="dependabot">
        Update maven-dependency-plugin from 3.3.0 to 3.6.1.
      </action>
      <action issue="RAT-311" type="update" dev="pottlinger" due-to="dependabot">
        Update maven-compiler-plugin from 3.10.1 to 3.12.1.
      </action>
      <action issue="RAT-311" type="update" dev="pottlinger" due-to="dependabot">
        Update maven-javadoc-plugin from 3.4.1 to 3.6.3.
      </action>
      <action issue="RAT-311" type="update" dev="pottlinger" due-to="dependabot">
         Update maven-release-plugin from 2.5.3 to 3.0.1.
      </action>
      <action issue="RAT-311" type="update" dev="pottlinger" due-to="dependabot">
        Update maven-enforcer-plugin from 3.1.0 to 3.4.1.
      </action>
      <action issue="RAT-311" type="update" dev="pottlinger" due-to="dependabot">
        Update extra-enforcer-rules from 1.6.1 to 1.7.0
      </action>
      <action issue="RAT-311" type="update" dev="pottlinger" due-to="dependabot">
        Update maven-release-plugin from 2.5.3 to 3.0.1.
      </action>
      <action issue="RAT-311" type="update" dev="pottlinger" due-to="dependabot">
        Update animal-sniffer-maven-plugin from 1.22 to 1.23.
      </action>
      <action issue="RAT-311" type="update" dev="pottlinger" due-to="dependabot">
        Update maven-project-info-reports-plugin from 3.4.1 to 3.5.0.
      </action>
      <action issue="RAT-311" type="update" dev="pottlinger" due-to="dependabot">
        Update maven-surefire-plugin from 3.2.2 to 3.2.3.
      </action>
      <action issue="RAT-326" type="fix" dev="pottlinger">
        Fix existing javadoc build errors and add javadoc generation to existing GithubActions to not introduce build errors via merge requests.
      </action>
      <action issue="RAT-338" type="add" dev="pottlinger" due-to="Tamás Cservenák">
        Update minimal build Maven version to 3.2.5 and maven dependencies to 3.9.6. Remove pre-JDK8 code constructs and minor refactorings.
      </action>
      <action issue="RAT-335" type="add" dev="pottlinger" due-to="Niels Basjes">
        Enhance .gitignore handling; support multiple .gitignore files and allow a more complete parsing of Git's ignore files.
      </action>
      <action issue="RAT-322" type="add" dev="pottlinger" due-to="Jean-Baptiste Onofré">
        Add configuration option to scan hidden directories: --scan-hidden-directories on the command line and scanHiddenDirectories as a Maven plugin parameter.
      </action>
      <action issue="RAT-320" type="add" dev="pottlinger" due-to="Jean-Baptiste Onofré">
         Add new command line option -o/--output to write RAT's output to a file.
      </action>
      <action issue="RAT-329" type="add" dev="pottlinger" due-to="Claude Warren">
         Add markdown (MD) and yaml (YML/YAML) as a recognized extension for file and license processing.
      </action>
      <action issue="RAT-328" type="fix" dev="pottlinger" due-to="Claude Warren">
         Ensure that System.out does not get closed during report generation and updated javadocs.
      </action>
      <action issue="RAT-316" type="add" dev="pottlinger">
         Add default exclusion of MANIFEST.MF as it must not contain comment lines to include a license.
      </action>
      <action issue="RAT-321" type="add" dev="pottlinger" due-to="Claude Warren">
         Allow text-based XML configuration of RAT.
      </action>
      <action issue="RAT-311" type="fix" dev="pottlinger">
         Update commons-compress to 1.24.0 in order to circumvent CVE-2023-42503.
      </action>
      <action issue="RAT-251" type="fix" dev="jochenw" due-to="Claude Warren">
         Added SPDX processing for default licenses.
      </action>
      <action issue="RAT-315" type="fix" dev="jochenw" due-to="Guillaume Nodet">
        Fix warnings when using RAT with newer Maven versions as methods from Maven v2 are deprecated. Minimum version of required Maven changed to 3.2.5.
      </action>
      <action issue="RAT-317" type="fix" dev="pottlinger" due-to="Gary Gregory">
        Change log output level of SCM ignore parser from info to debug in order to produce less log output in RAT runs.
      </action>
      <action issue="RAT-314" type="fix" dev="pottlinger" due-to="François Guillot">
        Add default recursive exclusion for maven-induced build artifacts in folder .mvn.
      </action>
      <action issue="RAT-312" type="fix" dev="pottlinger">
        Remove Travis build as it is unreliable. Builds with ASF Jenkins and Github Actions remain as before.
      </action>
    </release>
    <release version="0.15" date="2022-08-31" description="This release fixes a warning during site builds and updates various dependencies.">
      <action issue="RAT-305" type="update" dev="pottlinger" due-to="dependabot">
        Update maven-project-info-reports-plugin from 3.3.0 to 3.4.1.
      </action>
      <action issue="RAT-305" type="update" dev="pottlinger" due-to="dependabot">
        Update maven-javadoc-plugin from 3.4.0 to 3.4.1.
      </action>
      <action issue="RAT-305" type="update" dev="pottlinger" due-to="dependabot">
        Update maven-jxr-plugin from 3.2.0 to 3.3.0.
      </action>
      <action issue="RAT-305" type="update" dev="pottlinger" due-to="dependabot">
        Update animal-sniffer-maven-plugin from 1.21 to 1.22.
      </action>
      <action issue="RAT-305" type="update" dev="pottlinger" due-to="dependabot">
        Update maven-site-plugin from 3.12.0 to 3.12.1.
      </action>
      <action issue="RAT-305" type="update" dev="pottlinger" due-to="dependabot">
        Update maven-pmd-plugin from 3.16.0 to 3.18.0.
      </action>
      <action issue="RAT-305" type="update" dev="pottlinger" due-to="dependabot">
        Update mockito-core from 4.6.0 to 4.7.0.
      </action>
      <action issue="RAT-305" type="update" dev="pottlinger" due-to="dependabot">
        Update extra-enforcer-rules from 1.5.1 to 1.6.1.
      </action>
      <action issue="RAT-305" type="update" dev="pottlinger" due-to="dependabot">
        Update Apache parent pom from 26 to 27.
      </action>
      <action issue="RAT-305" type="update" dev="pottlinger" due-to="dependabot">
        Update wagon-ssh from 3.5.1 to 3.5.2.
      </action>
      <action issue="RAT-305" type="update" dev="pottlinger" due-to="dependabot">
        Update maven-enforcer-plugin from 3.0.0 to 3.1.0.
      </action>
      <action issue="RAT-305" type="update" dev="pottlinger" due-to="dependabot">
        Update actions/setup-java from 3.3.0 to 3.4.1.
      </action>
      <action issue="RAT-309" type="fix" dev="pottlinger" due-to="Michael Osipov, Gary Gregory">
        Site builds could not be generated properly due to API changes: solution was to upgrade Maven Reporting API to 3.1.1 and use details of Maven Reporting Implementation 3.2.0 in RAT's Mojo hierarchy.
      </action>
      <action issue="RAT-309" type="fix" dev="pottlinger">
        Updated internal data structures from deprecated ArrayStack to JDK's ArrayDeque.
      </action>
      <action issue="RAT-306" type="fix" dev="pottlinger">
        Add note about hierarchy of changelogs in RAT project structure when publishing the project webpage.
      </action>
      <action issue="RAT-310" type="update" dev="pottlinger">
        Fix deprecation warnings in tests. Use hamcrest's annotations instead of ones from JUnit.
      </action>
      <action issue="RAT-307" type="fix" dev="pottlinger">
        Update to focal (Ubuntu 20.04) on Travis to circumvent build errors and be able to use more modern JDK versions. Deprecate openJDK8 build with focal as it is not supported on Travis.
      </action>
    </release>

    <release version="0.14" date="2022-05-28" description="This release contains dependency updates, bugfixes and many improvements apart from infrastructure updates at ASF.">
      <action issue="RAT-290" type="fix" dev="pottlinger" due-to="dependabot">
        Update maven-jxr-plugin from 2.5 to 3.2.0.
      </action>
      <action issue="RAT-290" type="fix" dev="pottlinger" due-to="dependabot">
        Update maven-antrun-plugin from 3.0.0 to 3.1.1.
      </action>
      <action issue="RAT-290" type="fix" dev="pottlinger" due-to="dependabot">
        Update github actions/checkout from 2 to 3.
      </action>
      <action issue="RAT-290" type="fix" dev="pottlinger" due-to="dependabot">
        Update github actions/setup-java from 2.5.0 to 3.3.0.
      </action>
      <action issue="RAT-290" type="fix" dev="pottlinger" due-to="dependabot">
        Update maven-pmd-plugin from 3.14.0 to 3.16.0.
      </action>
      <action issue="RAT-290" type="fix" dev="pottlinger" due-to="dependabot">
        Update maven-javadoc-plugin from 3.3.1 to 3.4.0.
      </action>
      <action issue="RAT-290" type="fix" dev="pottlinger" due-to="dependabot">
        Update maven-compiler-plugin from 3.8.1 to 3.10.1.
      </action>
      <action issue="RAT-290" type="fix" dev="pottlinger" due-to="dependabot">
        Update wagon-ssh from 3.5.0 to 3.5.1.
      </action>
      <action issue="RAT-290" type="fix" dev="pottlinger" due-to="dependabot">
        Update maven-site-plugin from 3.9.1 to 3.12.0.
      </action>
      <action issue="RAT-290" type="fix" dev="pottlinger" due-to="dependabot">
        Update maven-project-info-reports-plugin from 3.1.1 to 3.3.0.
      </action>
      <action issue="RAT-290" type="fix" dev="pottlinger" due-to="dependabot">
        Update mockito-core from 3.11.2 to 4.6.0.
      </action>
      <action issue="RAT-290" type="fix" dev="pottlinger" due-to="dependabot">
        Update ASF parent from 23 to 26.
      </action>
      <action issue="RAT-288" type="add" dev="pottlinger" due-to="Michael Osipov">
        Adapt logging output to be more compliant with future Maven versions as debug is deprecated and verbose is the recommended way to go.
      </action>
      <action type="fix" issue="RAT-273" dev="jochen">
        Some tests were based on the assumption, that the value of file.encoding
        can be changed on runtime. (Won't work nowadays, beginning with Java 16.)
        Removed this assumption in favour of a proper surefire configuration.
      </action>
      <action issue="RAT-273" type="fix" dev="jochen">
        Workaround for an incompatibility in the java.io.LineNumberReader, which is
        being replaced by the org.apache.rat.header.LineNumberReader.
      </action>
      <action issue="RAT-297" type="add" dev="pottlinger" due-to="Michael Osipov">
        Update maven-reporting-api from 3.0 to 3.1.0 and remove usage of deprecated Sink API.
      </action>
      <action issue="RAT-290" type="fix" dev="pottlinger" due-to="Jin Xu/Xeno Amess">
        Update animal-sniffer-maven-plugin from 1.20 to 1.21.
      </action>
      <action issue="RAT-296" type="fix" dev="pottlinger">
        Use Github Actions for matrix builds on Windows and ubuntu with JDK 8,11,12,13,14,15. Simplify Travis integration to avoid dockerhub-related build failures.
      </action>
      <action issue="RAT-274" type="fix" dev="pottlinger">
        Update to latest Apache Ant 1.10.12.
      </action>
      <action issue="RAT-291" type="fix" dev="pottlinger">
        Fix links to Travis builds for all creadur projects.
      </action>
      <action issue="RAT-290" type="fix" dev="pottlinger" due-to="dependabot">
        Update maven-dependency-plugin from 3.1.1 to 3.2.0.
      </action>
      <action issue="RAT-290" type="fix" dev="pottlinger" due-to="dependabot">
        Update plexus-utils from 3.0.21 to 3.4.1.
      </action>
      <action issue="RAT-290" type="fix" dev="pottlinger" due-to="dependabot">
        Update commons-cli from 1.4 to 1.5.0.
      </action>
      <action issue="RAT-290" type="fix" dev="pottlinger" due-to="dependabot">
        Update maven-plugin-annotation and maven-plugin-plugin from 3.6.1 to 3.6.2.
      </action>
      <action issue="RAT-275" type="fix" dev="pottlinger">
        Update to doxia 1.11.1 in order to get CVE-2020-13956-httpclient problem fixes in doxia.
      </action>
      <action issue="RAT-289" type="add" dev="pottlinger">
        Enable dependabot integration - write access is forbidden, but email alerts and pull requests should be ok.
      </action>
      <action issue="RAT-283" type="fix" dev="pottlinger">
        Update plugin versions and dependencies in order to run properly with Java8 as minimal compiler level.
      </action>
      <action issue="RAT-286" type="fix" dev="pottlinger">
        Update to maven-plugin-plugin v3.6.1 in order to circumvent error during maven site builds.
      </action>
      <action issue="RAT-285" type="fix" dev="pottlinger">
        Update to latest Apache Ant 1.10.11 in order to fix issues related to dependency commons-compress in Ant itself.
      </action>
      <action issue="RAT-207" type="fix" due-to="Xavier Dury" dev="pottlinger">
        Properly report thread-safeness to Maven.
      </action>
      <action issue="RAT-281" type="fix" dev="pottlinger">
        Update to latest Commons IO to fix CVE-2021-29425 (Moderate severity).
      </action>
      <action issue="RAT-274" type="fix" dev="pottlinger">
        Update to latest Apache Ant 1.10.10.
      </action>
      <action issue="RAT-279" type="add" dev="pottlinger">
        Migrate vom Travis CI.org to Travis-ci.com.
      </action>
      <action issue="RAT-277" type="fix" dev="pottlinger">
        Update to junit 4.13.1 to fix CVE-2020-15250.
      </action>
      <action issue="RAT-158" type="fix" dev="pottlinger">
        Update to new ASF parent 23 in order to get rid of doxia version management that generated warnings.
      </action>
      <action issue="RAT-274" type="fix" dev="pottlinger">
        Update to latest Apache Ant 1.10.9 to fix CVE-2020-11979. Update to JDK8 as minimal version/compiler version.
      </action>
      <action issue="RAT-271" type="add" dev="pottlinger">
        Move all Creadur projects to new Jenkins infrastructure at ASF and migrate from Subversion to Gitbox/Github. Please update your repository URLs and use the new default branch master in all projects.
      </action>
      <action issue="RAT-270" type="add" dev="pottlinger">
        Change default behaviour to output erroneous files to console. Can be disabled by setting rat.consoleOutput to false.
      </action>
      <action issue="RAT-269" type="fix" dev="pottlinger">
        Update to latest Apache Ant to fix CVE-2020-1945.
      </action>
      <action issue="RAT-268" type="fix" due-to="Robert Scholte" dev="pottlinger">
        Allow handling of pom-file-only projects by not assuming that all modules are in directories.
      </action>
      <action issue="RAT-267" type="fix" due-to="Fabio Utzig" dev="pottlinger">
        Report ignored lines from exclusion file to stderr instead of std to not generate erroneous JSON.
      </action>
      <action issue="RAT-266" type="add" due-to="Michael Osipov" dev="pottlinger">
        Add .factorypath to Eclipse-default exclusions.
      </action>
      <action issue="RAT-262" type="fix" dev="pottlinger">
        Treat JSON data as binary to avoid reports of missing licenses.
      </action>
      <action issue="RAT-260" type="fix" due-to="Kamil Breguła" dev="pottlinger">
        Change to docker image when building on Travis to avoid JDK version mixup in traditional build setup.
      </action>
      <action issue="RAT-258" type="fix" dev="pottlinger">
        Update to latest commons-compress to fix CVE-2019-12402.
      </action>
      <action issue="RAT-257" type="fix" dev="pottlinger">
        Adapt help text for CLI usage of RAT.
      </action>
      <action issue="RAT-254" type="add" dev="pottlinger">
        Properly finish move to gitbox/github, get rid of SVN references and adapt main branch to master and fix all Jenkins build jobs for RAT.
      </action>
      <action issue="RAT-244" type="add" dev="pottlinger">
        Update compiler level to 1.7 to allow building with more recent JDKs. Update plugins and dependencies to more modern versions to fix security issues (CVE-warnings).
      </action>
      <action issue="RAT-212" type="add" due-to="Niels Basjes" dev="pottlinger">
        Add alternative https URLs in Apache License, Version 2.0 to allow automatic recognition as valid ASF2.0.
      </action>
      <action issue="RAT-250" type="add" dev="pottlinger">
        Update to latest available and compatible Apache ANT 1.9.14 to get bugfixes.
      </action>
      <action issue="INFRA-17348" type="add" dev="jochen">
        SCM repository has been moved from svn.apache.org (Subversion) to gitbox.apache.org (Git)
      </action>
    </release>
    <release version="0.13" date="2018-10-13" description="Lots of bugfixes and improvements.">
      <action issue="RAT-228" type="add" due-to="Romain Manni-Bucau" dev="pottlinger">
        Fixing broken Ant unit test setup and making tests run more deterministic.
      </action>
      <action issue="RAT-245" type="add" dev="pottlinger">
        Update to latest available and compatible Apache ANT 1.9.12 to get bugfixes and newer JDK support.
      </action>
      <action issue="RAT-245" type="add" dev="pottlinger">
        Update to latest available and compatible Apache ANT 1.9.11 to get bugfixes and newer JDK support.
      </action>
      <action issue="RAT-245" type="add" dev="pottlinger">
        Update to latest available and compatible Apache ANT 1.9.10 due to CVE-2017-5645.
      </action>
      <action issue="RAT-242" type="fix" due-to="Matthias Bläsing" dev="pottlinger">
	Use UTF-8 as default encoding for RAT Ant reports.
      </action>
      <action issue="RAT-234" type="fix" due-to="ajbanck" dev="pottlinger">
	Do not treat TypeScript files as binary.
      </action>
      <action issue="RAT-243" type="add" due-to="Matthew Ouyang" dev="pottlinger">
	Add .checkstyle to Eclipse default exclusions.
      </action>
      <action issue="RAT-241" type="add" due-to="Andrew Gaul" dev="pottlinger">
	Reduce default log level of used exclusions to debug, only print totals into the maven log like includes.
      </action>
      <action issue="RAT-240" type="fix" dev="pottlinger">
	Overhauled CLI module to allow file based exclusions with wildcards and explicit file names.
      </action>
      <action issue="RAT-233" type="add" due-to="Stefan Bodewig" dev="pottlinger">
	Recognize XML-based .Net Core xproj files.
      </action>
      <action issue="RAT-226" type="add" dev="pottlinger">
        Update to latest available and compatible Apache ANT 1.9.9.
      </action>
      <action issue="RAT-222" type="fix" dev="pottlinger">
        Download section does not work if SNAPSHOT is deployed, add download of previous RAT release.
      </action>
      <action issue="RAT-224" type="fix" due-to="John Patrick" dev="pottlinger">
        Fixed example on webpage about usage of custom licenses.
      </action>
      <action issue="RAT-223" type="fix" due-to="Eric Friedrich" dev="pottlinger">
        Add support for Golang and Perl module files.
      </action>
    </release>

    <release version="0.12" date="2015-09-30" description=
" We now require Maven 3.0.5+ to build Rat, but as before we only require
 Maven 2.2.1+ if you want to use Rat in your own Maven projects.

We've integrated Rat into the ASF Jenkins to ensure continuous builds with various JDK versions.
">
      <action issue="RAT-215" type="fix" dev="pottlinger">
        Add WOFF2, WOFF, TTF and EOT font file extensions to binary file collection to allow faster detection as binary without reading in the files.
      </action>
      <action issue="RAT-214" type="fix" dev="pottlinger">
        Upgrade commons-compress and apache-ant due to possible security problems.
      </action>
      <action issue="RAT-213" type="fix" dev="pottlinger">
        Upgrade to commons-collections 3.2.2.
      </action>
      <action issue="RAT-210" type="fix" dev="pottlinger">
        Adapt layout of Creadur project pages to use the new ASF logo. Change links to SSL.
      </action>
      <action issue="RAT-163" type="fix" dev="jochen">
        Removing the Gradle Plugin from the Rat Core project, so that building
        with Java 5 works again.
      </action>
      <action issue="RAT-158" type="fix" due-to="Hervé Boutemy" dev="pottlinger">
        Fix SAX-Parser warning by explicitly excluding xerces in Doxia 1.2.
      </action>
      <action issue="RAT-173" type="fix" due-to="Chris Burroughs" dev="pottlinger">
        Allow complete skip of RAT plugin with rat.skip property.
      </action>
      <action issue="RAT-174" type="fix" due-to="Chris Burroughs" dev="pottlinger">
        CDDL1License still very slow, replace Pattern matching with simple String comparison.
      </action>
      <action issue="RAT-175" type="fix" dev="sebb">
        SourceCodeManagementSystems.hasIgnoreFile() should return boolean.
      </action>
      <action issue="RAT-177" type="fix" dev="pottlinger">
        Final arrays should be private.
      </action>
      <action issue="RAT-188" type="fix" due-to="Mark Thomas" dev="pottlinger">
        Fix problems with AnimalSniffer-plugin when running in GUMP with Java 8.
        Workaround for https://jira.codehaus.org/browse/MANIMALSNIFFER-45
      </action>
      <action issue="RAT-160" type="fix" due-to="Christopher Tubbs" dev="pottlinger">
        Ignore build.log created by maven-invoker-plugin.
      </action>
      <action issue="RAT-179" type="fix" dev="pottlinger">
        Maven plugin and Ant task do not support adding extra approved licenses.
      </action>
      <action issue="RAT-180" type="fix" dev="pottlinger">
        Generify and beautify texts in RAT report.
      </action>
      <action issue="RAT-196" type="add" due-to="Karl Heinz Marbaise" dev="pottlinger">
        Minor refactoring in pom.xml.
      </action>
      <action issue="RAT-194" type="fix" due-to="Hervé Boutemy" dev="pottlinger">
        Upgrade to Doxia 1.6 if called directly, does not affect problems reported in RAT-158. Minor improvements.
      </action>
      <action issue="RAT-61" type="add" due-to="Jukka Zitting" dev="dennisl">
        List files with unapproved licenses in Maven output.
      </action>
      <action issue="RAT-170" type="add" due-to="Philipp Ottlinger" dev="dennisl">
        RAT should use itself during build and site generation.
      </action>
      <action issue="RAT-181" type="add" dev="sebb">
        BinaryGuesser should treat *.truststore as binary.
      </action>
      <action issue="RAT-184" type="add" due-to="Karl Heinz Marbaise" dev="pottlinger">
        Add DEPENDENCIES to the list of ignored files in NoteGuesser.
      </action>
      <action issue="RAT-185" type="add" due-to="Karl Heinz Marbaise" dev="dennisl">
        .repository folder should be ignored.
      </action>
      <action issue="RAT-186" type="add" dev="dennisl">
        BinaryGuesser should recognize PSD files as images.
      </action>
      <action issue="RAT-187" type="add" due-to="Karl Heinz Marbaise" dev="dennisl">
        Add 'SAR', 'HAR', 'WSR' as archives which should be ignored.
      </action>
      <action issue="RAT-197" type="add" due-to="Karl Heinz Marbaise" dev="pottlinger">
        Improve exclusion defaults when working with Maven 3.3.1 (exclude .mvn).
      </action>
      <action issue="RAT-198" type="fix" due-to="Karl Heinz Marbaise" dev="pottlinger">
        Upgrade plexus-utils to 3.0.20.
      </action>
      <action issue="RAT-172" type="fix" dev="pottlinger">
        Exclude technical directories of source code management systems and their ignore files from RAT scans.
      </action>
      <action issue="RAT-200" type="fix" dev="pottlinger">
        Upgrade ASF parent POM to 17.
      </action>
      <action issue="RAT-201" type="add" dev="pottlinger">
        BinaryGuesser should treat *.swf as binary.
        Furthermore BinaryGuesser falls back to UTF-8 encoding in case the encoding given via system property
        (-Dfile.encoding) was not found.
      </action>
      <action issue="RAT-202" type="add" dev="pottlinger">
         Report layout differs between successful RAT checks and existence of unapproved files.
      </action>
      <action issue="RAT-202" type="add" dev="pottlinger">
         Report layout differs between successful RAT checks and existence of unapproved files.
      </action>
      <action issue="RAT-203" type="add" dev="pottlinger">
         Using 'license' in README, source code, javadoc, comments and site instead of 'licence';
         improve terminology to not confuse RAT consumers.
      </action>
      <action issue="RAT-204" type="add" dev="pottlinger">
        Unify resource handling in code and tests, make sure the resources are properly closed. Apply minor refactorings.
      </action>
    </release>
    <release version="0.11" date="2014-08-31" description=
"* Rat stays at compiler level 1.5 to be more compliant with other Maven plugins,
  fixed build/CI environment to reflect and ensure that.

  * Fixed Javadoc warnings during build, upgraded Maven Plugin Plugin to avoid
  warnings in generated code (https://jira.codehaus.org/browse/MPLUGIN-237)
">
    <action issue="RAT-135" type="fix">addLicenseHeaders is missing a space on license header.</action>
    <action issue="RAT-144" type="fix">AbstractRatMojo String constant arrays should be private</action>
    <action issue="RAT-148" type="fix" due-to="Chris A Mattmann">LicenseAddingReport#report has useless call to metaData.getData</action>
    <action issue="RAT-151" type="fix">Detect more archive file formats</action>
    <action issue="RAT-152" type="fix">Recognize the format for .bsh, .fml and .jsp file types</action>
    <action issue="RAT-153" type="fix">Do not add extra empty lines when appending headers for the Apache License</action>
    <action issue="RAT-154" type="fix">Indentation of the license header should be decided per family</action>
    <action issue="RAT-155" type="fix">Do not add empty first and last lines in the license header for certain families</action>
    <action issue="RAT-156" type="fix">Add some symmetry when applying license headers to files with file type specific headers</action>
    <action issue="RAT-159" type="fix">Detect OpenOffice documents as being archives</action>
    <action issue="RAT-129" type="add">Add support for CDDL 1.0</action>
    <action issue="RAT-162" type="add" due-to="Andrew Gaul">CDDL1License.matches slow with large inputs</action>
    <action issue="RAT-164" type="add">Allow skipping execution entirely</action>
    <action issue="RAT-165" type="add">Use a maven defaultGoal for RAT's base pom.xml</action>
    </release>
    <release version="0.10" date="2013-09-05" description=
"The 0.10 version includes several bug fixes,
most notably a fix for 0.9 performance issues.
 * Simpler binary archive
 * Updated dependencies and plugins
 * Fixed up generics and annotations">
      <action issue="RAT-137" type="fix">Website shows incorrect Maven goals in some pages</action>
      <action issue="RAT-128" type="fix">Use the proper name for the Apache License</action>
      <action issue="RAT-138" type="fix">RAT runs very slowly on some input</action>
      <action issue="RAT-140" type="fix">OASISLicense allows invalid Copyright line</action>
      <action issue="RAT-139" type="fix">FullTextMatchingLicense.prune uses inefficient deleteAtChar</action>
      <action issue="RAT-145" type="fix">Maven plugin should not run in the "verify" phase, but in the "validate" phase</action>
      <action issue="RAT-129" type="add">Add support for CDDL 1.0 </action>
    </release>
    <release version="0.9"  date="2013-05-02" description=
" * Improved documentation
  * Rat now requires Java5 at runtime
  * The Antlib contains a new matcher type that allows matching on the
   full text of the license rather than a single line.
 * Support automatic addition of license headers to svg files.">
      <action issue="RAT-3" type="fix">Incorrect alignment of file contents</action>
      <action issue="RAT-102" type="fix">typo in pom.xml / field description</action>
      <action issue="RAT-109" type="fix">Return value of mkdirs() is not checked and no error handling occurs</action>
      <action issue="RAT-116" type="fix">Docs don't say what the default excludes are</action>
      <action issue="RAT-120" type="fix">fix some maven warnings and upgrade some dependencies.</action>
      <action issue="RAT-121" type="fix">use maven java5 annotations for maven plugins</action>
      <action issue="RAT-122" type="fix">Maven Plugin: field to ignore errors and continue the build</action>
      <action issue="RAT-124" type="fix">Rat plugin should exclude the configuration directory used by IDEA</action>
      <action issue="RAT-126" type="fix">Default excludes do not ignore .git/ repository</action>
      <action issue="RAT-13" type="update">[GOOGLE-14] GNU License support</action>
      <action issue="RAT-49" type="update">Recognise MIT LIcense</action>
      <action issue="RAT-104" type="update">
          Using jUnit4 annotation based tests instead of junit3 - migration from junit 3.8.2 to current junit 4.10
      </action>
      <action issue="RAT-106" type="fix">Minor Javadoc errors fixed in 3 files</action>
      <action issue="RAT-108" type="update">Add native support for thrift generated code to be ignored</action>
      <action issue="RAT-111" type="update">RAT does not ignore javah generated files</action>
      <action issue="RAT-125" type="update">Support applied AL20 license headers, including checking for required copyright header line</action>
      <action issue="RAT-78" type="add">Support doxia 1.1.2</action>
      <action issue="RAT-59" type="update">Upgrade To Java 1.5</action>
      <action issue="RAT-119" type="update">Upgrade Maven prerequisite to 2.2.1</action>
    </release>
    <release version="0.8-incubating"  date="2011-11-15" description=
"Version 0.8 improves the command line interface, supports more file
types when adding license headers and makes it easier to detect custom
licenses.
Some website fixes
The Antlib and Maven plugins now provide simpler ways to detect licenses not directly supported by Rat.">
      <action issue="RAT-86" type="bug">CLI doesn't allow adding of licenses unless a custom stylesheet has been specified</action>
      <action issue="RAT-87" type="bug">Tests could leave temporary files around.></action>
      <action issue="RAT-92" type="bug">When adding licenses Rat used \n instead of the platform dependent line--end character(s)</action>
      <action issue="RAT-94" type="bug">Streams were not always closed immediately when adding licenses.</action>
      <action issue="RAT-79" type="update">Support automatic addition of license headers to Velocity templates</action>
      <action issue="RAT-83" type="update">Support automatic addition of license headers to Scala source files</action>
      <action issue="RAT-84" type="update">Support automatic addition of license headers to Ruby source files</action>
      <action issue="RAT-89" type="update">Support automatic addition of license headers to Perl, TCL, C++, C# and PHP source files</action>
      <action issue="RAT-91" type="update">Support automatic addition of license headers to Groovy source files</action>
      <action issue="RAT-85" type="update">Allow --addLicense as an alias for --addLicence for people used to the US spelling.</action>
      <action issue="RAT-34" type="update">--addLicense will add the license to the top of Java files without a package line or XML files without an XML declaration now - it used to not add anything.</action>
      <action issue="RAT-67" type="update">The XML and standard plain text reports now contain a timestamp with the time the report has been generated.</action>
      <action issue="RAT-95" type="update"> When adding licenses Rat will now remove any BOM from the file.</action>
      <action issue="RAT-93" type="update">--addLicense now supports more .NET specific files like MS Visual Studio project and solution files</action>
      <action issue="RAT-99" type="update">The command line interface has a new option that specifies a file containing regular expressions for files to exclude</action>
    </release>
    <release version="0.7-incubating"  date="2013-05-02" description=
"The following changes have been made in Apache RAT 0.7:

- Add support for Python scripts, C source files, Unix shell scripts (.sh) and Windows batch files (.bat) (RAT-68)
- Allow Ant task to output report as XML. (RAT-73)
- Allow users to specify a custom XSLT stylesheet for reports (RAT-74, and RAT-75)
- Some website fixes
- Optionally auto-add headers to source files. (RAT-76) ">
      <action issue="RAT-62" type="fix">Some of Rat's own files missing License Headers</action>
      <action issue="RAT-63" type="fix">ant-task-examples.xml has an wrong uri in the -typedef ant target</action>
      <action issue="RAT-70" type="fix">Missing closing html tag in generated report by</action>
      <action issue="RAT-17" type="update">Support the use of archives as input</action>
      <action issue="RAT-30" type="update">Support automatic addition of license headers</action>
      <action issue="RAT-76" type="update">Support automatic addition of license headers</action>
      <action issue="RAT-52" type="update">Merge In Rat Output Semantics</action>
      <action issue="RAT-56" type="update">Commons IO Wildcard Excludes</action>
      <action issue="RAT-65" type="update">Rat Pom cleanup</action>
      <action issue="RAT-68" type="update">Add support for Python, C, &amp; script files (.bat &amp; .sh)</action>
      <action issue="RAT-72" type="update">Keep version in plugins sample doc up to date</action>
      <action issue="RAT-73" type="update">Support for XML output in Ant task and Maven Plugin</action>
      <action issue="RAT-73" type="update">Support for XML output in Ant task and Maven Plugin</action>
      <action issue="RAT-74" type="update">Support for custom XSLT stylesheets</action>
      <action issue="RAT-75" type="update">Support for custom XSLT stylesheets</action>
    </release>
    <release version="0.6-incubating" date="2009-04-10" description=
"This is the first version using the org.apache package
structure and related names. RAT users are strongly encouraged to
migrate, as the old Google version will no longer be maintained.
 * Support for TMF header
 * Comprehend PEM, CRL file endings
 * Added reporting capability to recursive rat script
 * Moved to the Incubator@Apache
">
      <action issue="RAT-37" type="fix" dev="jochen"
          due-to="Jukka Zitting" due-to-email="jukka@apache.org">
        List all resources with unapproved licenses at the beginning of the report.
      </action>
      <action issue="RAT-36" type="fix" dev="jochen"
          due-to="Jukka Zitting" due-to-email="jukka@apache.org">
        Report header incorrectly refers to an "L" license marker
      </action>
      <action issue="RAT-33" type="fix" dev="jochen"
          due-to="Gavin" due-to-email="gavin@16degrees.com.au">
        Mailing list subscribe points to unsubscribe
      </action>
      <action issue="RAT-3" type="fix">Incorrect alignment of file contents</action>
      <action issue="RAT-11" type="fix">Incorrect number of unnapproved licences reported</action>
      <action issue="RAT-12" type="fix">Incorrect SCM info in maven plugin pom</action>
      <action issue="RAT-29" type="fix">NPE on &quot;mvn install&quot; in rat-anttasks</action>
      <action issue="RAT-34" type="fix">No license header added for java files that do not contain project line</action>
      <action issue="RAT-35" type="fix">Incorrect number of unapproved licenses reported by rat:check</action>
      <action issue="RAT-8" type="update">add JavaCC to GeneratedLicenseNotRequired</action>
      <action issue="RAT-9" type="update">A more informative website</action>
      <action issue="RAT-10" type="update">A few Javadoc comments</action>
      <action issue="RAT-23" type="update">More details in text summary</action>
      <action issue="RAT-24" type="update">Include checksums on web page</action>
      <action issue="RAT-26" type="update">Improve web summary</action>
      <action issue="RAT-27" type="update">Index page</action>
      <action issue="RAT-6" type="add">RAT Source Import</action>
      <action issue="RAT-28" type="add">Repackage maven plugin</action>
      <action issue="RAT-1" type="add">maven-rat-plugin and ant-rat tasks</action>
    </release>
    <release version="0.5.1" description=
"* Fixed file closing bug
 * Fixed XML bad character bug"/>
    <release version="0.5" description=
" * Added header matcher for DoJo.
 * Refactoring existing codebase to separate concerns and use
   resource pipeline.
 * New header matching library."/>
    <release version="0.4.1" description=
"Rat 0.4.1 is the first release with distributions. The release was cut
for this purpose.
 * Created POM for use with Rat library.
 * Ant task switched to use Xml based report."/>
    <release version="0.4" description=
" * Ant tasks added. These allow Rat reports to be run against a wide variety
   of resources from within Ant.
 * Legacy report is now deprecated. It will be removed before the next release.
 * Created stylesheet for xml reports which produce output similar to the legacy
   plain text report. Application now uses the xml report with that stylesheet.
 * Revised xml output format
 * Improve support for binary recognition by adding code that tastes files"/>
    <release version="0.3" description=
" * This is the last release with the original hacked together plain test report.
   The new XML reporting code is present but is not yet the default.
 * Rat 0.3 is the first release with release notes. All previous releases are
   now consigned to Ancient History. No record of them will be found here."/>
  </body>
</document><|MERGE_RESOLUTION|>--- conflicted
+++ resolved
@@ -72,13 +72,11 @@
     </release>
     -->
     <release version="0.17-SNAPSHOT" date="xxxx-yy-zz" description="Current SNAPSHOT - release to be done">
-<<<<<<< HEAD
       <action issue="RAT-383" type="add" dev="claudenw">
         As part of the usage the harmonization generation of Ant documentation was added.
-=======
+      </action>
       <action issue="RAT-409" type="fix" dev="claudenw">
         Clarify how our site is generated and adapt Maven build lifecycles and parameters accordingly to include package phase.
->>>>>>> d29eda15
       </action>
       <action issue="RAT-384" type="add" dev="claudenw">
         As part of the usage harmonization XSD generation was added.
