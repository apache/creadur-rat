--- conflicted
+++ resolved
@@ -72,10 +72,9 @@
     </release>
     -->
     <release version="0.17-SNAPSHOT" date="xxxx-yy-zz" description="Current SNAPSHOT - release to be done">
-<<<<<<< HEAD
       <action issue="RAT-431" type="fix" dev="claudenw">
         Fix checkstyle issues in report.
-=======
+      </action>
       <action issue="RAT-428" type="fix" dev="claudenw">
           Fix checkstyle issues in report/claim.
       </action>
@@ -87,7 +86,7 @@
       </action>
       <action issue="RAT-424" type="fix" dev="claudenw">
         Fix checkstyle issues in document.
->>>>>>> 82fd6440
+      </action>
       </action>
       <action issue="RAT-420" type="fix" dev="claudenw">
         Fix checkstyle issues in config.
