--- conflicted
+++ resolved
@@ -72,13 +72,11 @@
     </release>
     -->
     <release version="0.17-SNAPSHOT" date="xxxx-yy-zz" description="Current SNAPSHOT - release to be done">
-<<<<<<< HEAD
       <action issue="RAT-419" type="fix" dev="claudenw">
         Fix checkstyle issues in config/parameters.
-=======
+      </action>
       <action issue="RAT-421" type="fix" dev="claudenw">
         Fix checkstyle issues in configuration/builders package.
->>>>>>> 6e30323e
       </action>
       <action issue="RAT-415" type="fix" dev="pottlinger">
         Fix checkstyle issues in commandline.
