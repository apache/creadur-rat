<?xml version="1.0"?>
<!--
  Licensed to the Apache Software Foundation (ASF) under one or more
  contributor license agreements.  See the NOTICE file distributed with
  this work for additional information regarding copyright ownership.
  The ASF licenses this file to You under the Apache License, Version 2.0
  (the "License"); you may not use this file except in compliance with
  the License.  You may obtain a copy of the License at

      http://www.apache.org/licenses/LICENSE-2.0

  Unless required by applicable law or agreed to in writing, software
  distributed under the License is distributed on an "AS IS" BASIS,
  WITHOUT WARRANTIES OR CONDITIONS OF ANY KIND, either express or implied.
  See the License for the specific language governing permissions and
  limitations under the License.
-->
<site xmlns="http://maven.apache.org/SITE/2.0.0" xmlns:xsi="http://www.w3.org/2001/XMLSchema-instance" xsi:schemaLocation="http://maven.apache.org/SITE/2.0.0 https://maven.apache.org/xsd/site-2.0.0.xsd" name="Apache Rat&#x2122; - A Release Audit Tool">
  <skin>
    <groupId>org.apache.maven.skins</groupId>
    <artifactId>maven-fluido-skin</artifactId>
    <!-- version is managed in pom.xml in order to be grabbed by dependabot -->
  </skin>
  <custom>
    <fluidoSkin>
      <gitHub>
        <projectId>apache/creadur-rat</projectId>
        <ribbonOrientation>right</ribbonOrientation>
        <ribbonColor>blue</ribbonColor>
      </gitHub>
    </fluidoSkin>
  </custom>
  <bannerLeft name="Apache Rat" href="https://www.apache.org/">
    <image src="https://www.apache.org/img/asf_logo.png" alt="The Apache Software Foundation"/>
  </bannerLeft>
  <poweredBy>
    <logo name="Maven" href="https://maven.apache.org/">
      <image src="https://maven.apache.org/images/logos/maven-feather.png"/>
    </logo>
  </poweredBy>
  <body>
    <head><![CDATA[<link href="https://creadur.apache.org/font/matesc.css" type="text/css" rel="stylesheet" />]]></head>
    <breadcrumbs>
      <item name="Apache" href="https://www.apache.org/"/>
      <item name="Creadur" href="https://creadur.apache.org/"/>
      <item name="RAT" href="https://creadur.apache.org/rat/"/>
    </breadcrumbs>
<<<<<<< HEAD
    <menu name="Apache Rat&#x2122;" inherit="bottom">
      <item name="Introducing Rat" href="/index.html"/>
=======

    <menu name="Apache RAT&#8482;" inherit="bottom">
      <item name="Introducing RAT" href="/index.html"/>
>>>>>>> 32ea014f
      <item name="Downloads" href="/download_rat.cgi"/>
      <item name="Changes" href="/changes.html"/>
    </menu>
<<<<<<< HEAD
    <menu name="Rat from the Command Line" inherit="bottom">
=======

    <menu name="RAT from the Command Line" inherit="bottom">
>>>>>>> 32ea014f
      <item name="Command Line Introduction" href="apache-rat/index.html"/>
      <item name="Command Line Options" href="apache-rat/cli_options.html"/>
      <item name="Exclusion Expressions" href="apache-rat-core/exclusion_expression.html"/>
      <item name="Standard Collections" href="apache-rat/standard_collections.html"/>
    </menu>
<<<<<<< HEAD
    <menu name="Rat from Ant" inherit="bottom">
=======

    <menu name="RAT from Ant" inherit="bottom">
>>>>>>> 32ea014f
      <item name="Ant Task Introduction" href="apache-rat-tasks/index.html"/>
      <item name="Ant Elements and Attributes" href="apache-rat-tasks/ant_options.html"/>
    </menu>
<<<<<<< HEAD
    <menu name="Rat from Maven" inherit="bottom">
=======

    <menu name="RAT from Maven" inherit="bottom">
>>>>>>> 32ea014f
      <item name="Maven Plugin Introduction" href="apache-rat-plugin/index.html"/>
      <item name="Maven Options" href="apache-rat-plugin/mvn_options.html"/>
      <item name="Maven Examples" href="apache-rat-plugin/examples/index.html"/>
    </menu>
<<<<<<< HEAD
    <menu name="Configuring Rat" inherit="bottom">
      <item name="Defining New Licenses" href="license_def.html"/>
      <item name="Option Name Cross Reference" href="apache-rat/name_xref.html"/>
      <item name="Default Licenses, etc" href="apache-rat/default_licenses.html"/>
      <item name="Configuration XSD" href="apache-rat/xsd.html"/>
      <item name="Default Configuration" href="https://gitbox.apache.org/repos/asf/creadur-rat/blob/master/apache-rat-core/src/main/resources/org/apache/rat/default.xml"/>
    </menu>
    <menu name="Rat Output" inherit="bottom">
=======

    <menu name="Configuring RAT" inherit="bottom">
      <item name="Option Name Cross Reference" href="apache-rat/name_xref.html" />
      <item name="Default Licenses" href="apache-rat/default_licenses.html" />
      <item name="Default Matchers" href="apache-rat/default_matchers.html" />
      <item name="Defining New Licenses" href="license_def.html"/>
      <item name="Configuration XSD" href="apache-rat/xsd.html" />
      <item name="Default Configuration" href="https://gitbox.apache.org/repos/asf/creadur-rat/blob/master/apache-rat-core/src/main/resources/org/apache/rat/default.xml" />
    </menu>

    <menu name="RAT Output" inherit="bottom">
>>>>>>> 32ea014f
      <item name="Standard Output Example" href="apache-rat/output/example.html"/>
      <item name="Output XSD" href="https://gitbox.apache.org/repos/asf/creadur-rat/blob/master/apache-rat-core/src/main/resources/org/apache/rat/rat-report.xsd"/>
      <item name="XSLT - Plain text" href="https://gitbox.apache.org/repos/asf/creadur-rat/blob/master/apache-rat-core/src/main/resources/org/apache/rat/plain-rat.xsl"/>
      <item name="XSLT - Missing headers list" href="https://gitbox.apache.org/repos/asf/creadur-rat/blob/master/apache-rat-core/src/main/resources/org/apache/rat/missing-headers.xsl"/>
      <item name="XSLT - Unapproved licenses list" href="https://gitbox.apache.org/repos/asf/creadur-rat/blob/master/apache-rat-core/src/main/resources/org/apache/rat/unapproved-licenses.xsl"/>
    </menu>
<<<<<<< HEAD
    <menu name="Developing Rat" inherit="bottom">
=======

    <menu name="Developing RAT" inherit="bottom">
>>>>>>> 32ea014f
      <item name="Architecture" href="architecture.html"/>
      <item name="Javadocs" href="/apidocs/index.html"/>
      <item name="Document Name concept" href="apache-rat-core/development/document_name.html"/>
      <item name="UI Development" href="development/ui_implementation.html"/>
      <item name="Writing a File Processor" href="apache-rat-core/development/write_file_processor.html"/>
    </menu>
    <menu name="Apache Creadur&#x2122;" inherit="bottom">
      <item name="Creadur Project Home" href="https://creadur.apache.org"/>
      <item name="Apache Tentacles" href="https://creadur.apache.org/tentacles"/>
      <item name="Apache Whisker" href="https://creadur.apache.org/whisker"/>
      <item name="Security" href="https://www.apache.org/security/"/>
      <item name="License" href="https://www.apache.org/licenses/"/>
      <item name="Privacy" href="https://privacy.apache.org/policies/privacy-policy-public.html"/>
      <item name="Sponsorship" href="https://www.apache.org/foundation/sponsorship.html"/>
      <item name="Thanks" href="https://www.apache.org/foundation/thanks.html"/>
    </menu>
    <menu name="The Apache Software Foundation" inherit="bottom">
      <item name="About the Foundation" href="https://www.apache.org/foundation"/>
      <item name="The projects" href="https://projects.apache.org"/>
      <item name="The people" href="https://people.apache.org"/>
      <item name="How we work" href="https://www.apache.org/foundation/how-it-works.html"/>
      <item name="Our history" href="https://www.apache.org/foundation/how-it-works.html#history"/>
      <item name="News" href="https://blogs.apache.org/foundation/"/>
    </menu>
    <menu name="Contribute" inherit="bottom">
      <item name="Get Involved" href="https://www.apache.org/foundation/getinvolved.html"/>
    </menu>
    <menu name="Committer Info" inherit="bottom">
      <item name="ASF Committers' FAQ" href="https://www.apache.org/dev/committers.html"/>
      <item name="New Committers Guide" href="https://www.apache.org/dev/new-committers-guide.html"/>
      <item name="How to publish this site" href="https://gitbox.apache.org/repos/asf/creadur-site/blob/asf-site/README.md"/>
      <item name="Community" href="https://community.apache.org/"/>
      <item name="Legal" href="https://www.apache.org/legal/"/>
      <item name="Branding" href="https://www.apache.org/foundation/marks/"/>
      <item name="Media Relations" href="https://www.apache.org/press/"/>
    </menu>
    <menu ref="modules"/>
    <menu ref="reports"/>
    <footer>Copyright &amp;copy; 2016-2025 The Apache Software Foundation, Licensed under the Apache License, Version 2.0.
      Apache Creadur, Creadur, Apache RAT, Apache Tentacles, Apache Whisker, Apache and the Apache feather logo are trademarks
      of The Apache Software Foundation.
      Oracle and Java are registered trademarks of Oracle and/or its affiliates.
      All other marks mentioned may be trademarks or registered trademarks of their respective owners.</footer>
  </body>
</site><|MERGE_RESOLUTION|>--- conflicted
+++ resolved
@@ -45,58 +45,26 @@
       <item name="Creadur" href="https://creadur.apache.org/"/>
       <item name="RAT" href="https://creadur.apache.org/rat/"/>
     </breadcrumbs>
-<<<<<<< HEAD
-    <menu name="Apache Rat&#x2122;" inherit="bottom">
-      <item name="Introducing Rat" href="/index.html"/>
-=======
-
-    <menu name="Apache RAT&#8482;" inherit="bottom">
+    <menu name="Apache RAT&#x2122;" inherit="bottom">
       <item name="Introducing RAT" href="/index.html"/>
->>>>>>> 32ea014f
       <item name="Downloads" href="/download_rat.cgi"/>
       <item name="Changes" href="/changes.html"/>
     </menu>
-<<<<<<< HEAD
-    <menu name="Rat from the Command Line" inherit="bottom">
-=======
-
     <menu name="RAT from the Command Line" inherit="bottom">
->>>>>>> 32ea014f
       <item name="Command Line Introduction" href="apache-rat/index.html"/>
       <item name="Command Line Options" href="apache-rat/cli_options.html"/>
       <item name="Exclusion Expressions" href="apache-rat-core/exclusion_expression.html"/>
       <item name="Standard Collections" href="apache-rat/standard_collections.html"/>
     </menu>
-<<<<<<< HEAD
-    <menu name="Rat from Ant" inherit="bottom">
-=======
-
     <menu name="RAT from Ant" inherit="bottom">
->>>>>>> 32ea014f
       <item name="Ant Task Introduction" href="apache-rat-tasks/index.html"/>
       <item name="Ant Elements and Attributes" href="apache-rat-tasks/ant_options.html"/>
     </menu>
-<<<<<<< HEAD
-    <menu name="Rat from Maven" inherit="bottom">
-=======
-
     <menu name="RAT from Maven" inherit="bottom">
->>>>>>> 32ea014f
       <item name="Maven Plugin Introduction" href="apache-rat-plugin/index.html"/>
       <item name="Maven Options" href="apache-rat-plugin/mvn_options.html"/>
       <item name="Maven Examples" href="apache-rat-plugin/examples/index.html"/>
     </menu>
-<<<<<<< HEAD
-    <menu name="Configuring Rat" inherit="bottom">
-      <item name="Defining New Licenses" href="license_def.html"/>
-      <item name="Option Name Cross Reference" href="apache-rat/name_xref.html"/>
-      <item name="Default Licenses, etc" href="apache-rat/default_licenses.html"/>
-      <item name="Configuration XSD" href="apache-rat/xsd.html"/>
-      <item name="Default Configuration" href="https://gitbox.apache.org/repos/asf/creadur-rat/blob/master/apache-rat-core/src/main/resources/org/apache/rat/default.xml"/>
-    </menu>
-    <menu name="Rat Output" inherit="bottom">
-=======
-
     <menu name="Configuring RAT" inherit="bottom">
       <item name="Option Name Cross Reference" href="apache-rat/name_xref.html" />
       <item name="Default Licenses" href="apache-rat/default_licenses.html" />
@@ -105,21 +73,14 @@
       <item name="Configuration XSD" href="apache-rat/xsd.html" />
       <item name="Default Configuration" href="https://gitbox.apache.org/repos/asf/creadur-rat/blob/master/apache-rat-core/src/main/resources/org/apache/rat/default.xml" />
     </menu>
-
     <menu name="RAT Output" inherit="bottom">
->>>>>>> 32ea014f
       <item name="Standard Output Example" href="apache-rat/output/example.html"/>
       <item name="Output XSD" href="https://gitbox.apache.org/repos/asf/creadur-rat/blob/master/apache-rat-core/src/main/resources/org/apache/rat/rat-report.xsd"/>
       <item name="XSLT - Plain text" href="https://gitbox.apache.org/repos/asf/creadur-rat/blob/master/apache-rat-core/src/main/resources/org/apache/rat/plain-rat.xsl"/>
       <item name="XSLT - Missing headers list" href="https://gitbox.apache.org/repos/asf/creadur-rat/blob/master/apache-rat-core/src/main/resources/org/apache/rat/missing-headers.xsl"/>
       <item name="XSLT - Unapproved licenses list" href="https://gitbox.apache.org/repos/asf/creadur-rat/blob/master/apache-rat-core/src/main/resources/org/apache/rat/unapproved-licenses.xsl"/>
     </menu>
-<<<<<<< HEAD
-    <menu name="Developing Rat" inherit="bottom">
-=======
-
     <menu name="Developing RAT" inherit="bottom">
->>>>>>> 32ea014f
       <item name="Architecture" href="architecture.html"/>
       <item name="Javadocs" href="/apidocs/index.html"/>
       <item name="Document Name concept" href="apache-rat-core/development/document_name.html"/>
